--- conflicted
+++ resolved
@@ -80,12 +80,8 @@
         atom_exclude_types: list[int] = [],
         pair_exclude_types: list[tuple[int, int]] = [],
         rcond: Optional[float] = None,
-<<<<<<< HEAD
         preset_out_bias: Optional[Dict[str, np.ndarray]] = None,
         use_stat_std: bool = False,
-=======
-        preset_out_bias: Optional[dict[str, np.ndarray]] = None,
->>>>>>> cc4b23d4
     ):
         torch.nn.Module.__init__(self)
         BaseAtomicModel_.__init__(self)
