# SPDX-License-Identifier: LGPL-3.0-or-later
import functools
from enum import (
    IntEnum,
)
from typing import (
    Dict,
    List,
    Tuple,
)


def check_shape(
    shape: List[int],
    def_shape: List[int],
):
    """Check if the shape satisfies the defined shape."""
    assert len(shape) == len(def_shape)
    if def_shape[-1] == -1:
        if list(shape[:-1]) != def_shape[:-1]:
            raise ValueError(f"{shape[:-1]} shape not matching def {def_shape[:-1]}")
    else:
        if list(shape) != def_shape:
            raise ValueError(f"{shape} shape not matching def {def_shape}")


def check_var(var, var_def):
    if var_def.atomic:
        # var.shape == [nf, nloc, *var_def.shape]
        if len(var.shape) != len(var_def.shape) + 2:
            raise ValueError(f"{var.shape[2:]} length not matching def {var_def.shape}")
        check_shape(list(var.shape[2:]), var_def.shape)
    else:
        # var.shape == [nf, *var_def.shape]
        if len(var.shape) != len(var_def.shape) + 1:
            raise ValueError(f"{var.shape[1:]} length not matching def {var_def.shape}")
        check_shape(list(var.shape[1:]), var_def.shape)


def model_check_output(cls):
    """Check if the output of the Model is consistent with the definition.

    Two methods are assumed to be provided by the Model:
    1. Model.output_def that gives the output definition.
    2. Model.__call__ that defines the forward path of the model.

    """

    @functools.wraps(cls, updated=())
    class wrapper(cls):
        def __init__(
            self,
            *args,
            **kwargs,
        ):
            super().__init__(*args, **kwargs)
            self.md = self.output_def()

        def __call__(
            self,
            *args,
            **kwargs,
        ):
            ret = cls.__call__(self, *args, **kwargs)
            for kk in self.md.keys_outp():
                dd = self.md[kk]
                check_var(ret[kk], dd)
                if dd.reducible:
                    rk = get_reduce_name(kk)
                    check_var(ret[rk], self.md[rk])
                if dd.r_differentiable:
                    dnr, dnc = get_deriv_name(kk)
                    check_var(ret[dnr], self.md[dnr])
                if dd.c_differentiable:
                    assert dd.r_differentiable
                    check_var(ret[dnc], self.md[dnc])
            return ret

    return wrapper


def fitting_check_output(cls):
    """Check if the output of the Fitting is consistent with the definition.

    Two methods are assumed to be provided by the Fitting:
    1. Fitting.output_def that gives the output definition.
    2. Fitting.__call__ defines the forward path of the fitting.

    """

    @functools.wraps(cls, updated=())
    class wrapper(cls):
        def __init__(
            self,
            *args,
            **kwargs,
        ):
            super().__init__(*args, **kwargs)
            self.md = self.output_def()

        def __call__(
            self,
            *args,
            **kwargs,
        ):
            ret = cls.__call__(self, *args, **kwargs)
            for kk in self.md.keys():
                dd = self.md[kk]
                check_var(ret[kk], dd)
            return ret

    return wrapper


class OutputVariableOperation(IntEnum):
    """Defines the operation of the output variable."""

    _NONE = 0
    """No operation."""
    REDU = 1
    """Reduce the output variable."""
    DERV_R = 2
    """Derivative w.r.t. coordinates."""
    DERV_C = 4
    """Derivative w.r.t. cell."""
    _SEC_DERV_R = 8
    """Second derivative w.r.t. coordinates."""
    MAG = 16
    """Magnetic output."""


class OutputVariableCategory(IntEnum):
    """Defines the category of the output variable."""

    OUT = OutputVariableOperation._NONE
    """Output variable. (e.g. atom energy)"""
    REDU = OutputVariableOperation.REDU
    """Reduced output variable. (e.g. system energy)"""
    DERV_R = OutputVariableOperation.DERV_R
    """Negative derivative w.r.t. coordinates. (e.g. force)"""
    DERV_C = OutputVariableOperation.DERV_C
    """Atomic component of the virial, see PRB 104, 224202 (2021)  """
    DERV_C_REDU = OutputVariableOperation.DERV_C | OutputVariableOperation.REDU
    """Virial, the transposed negative gradient with cell tensor times cell tensor, see eq 40 JCP 159, 054801 (2023). """
    DERV_R_DERV_R = OutputVariableOperation.DERV_R | OutputVariableOperation._SEC_DERV_R
    """Hession matrix, the second derivative w.r.t. coordinates."""
    DERV_R_MAG = OutputVariableOperation.DERV_R | OutputVariableOperation.MAG
    """Magnetic part of negative derivative w.r.t. coordinates. (e.g. magnetic force)"""
    DERV_C_MAG = OutputVariableOperation.DERV_C | OutputVariableOperation.MAG
    """Magnetic part of atomic component of the virial."""


class OutputVariableDef:
    """Defines the shape and other properties of the one output variable.

    It is assume that the fitting network output variables for each
    local atom. This class defines one output variable, including its
    name, shape, reducibility and differentiability.

    Parameters
    ----------
    name
          Name of the output variable. Notice that the xxxx_redu,
          xxxx_derv_c, xxxx_derv_r are reserved names that should
          not be used to define variables.
    shape
          The shape of the variable. e.g. energy should be [1],
          dipole should be [3], polarizabilty should be [3,3].
    reducible
          If the variable is reduced.
    r_differentiable
          If the variable is differentiated with respect to coordinates
          of atoms. Only reducible variable are differentiable.
          Negative derivative w.r.t. coordinates will be calcualted. (e.g. force)
    c_differentiable
          If the variable is differentiated with respect to the
          cell tensor (pbc case). Only reducible variable
          are differentiable.
          Virial, the transposed negative gradient with cell tensor times
          cell tensor, will be calculated, see eq 40 JCP 159, 054801 (2023).
    atomic : bool
          If the variable is defined for each atom.
    category : int
          The category of the output variable.
    r_hessian : bool
          If hessian is requred
    magnetic : bool
          If the derivatives of variable have magnetic parts.
    intensive : bool
          It indicates whether the fitting property is intensive or extensive.
    """

    def __init__(
        self,
        name: str,
        shape: List[int],
        reducible: bool = False,
        r_differentiable: bool = False,
        c_differentiable: bool = False,
        atomic: bool = True,
        category: int = OutputVariableCategory.OUT.value,
        r_hessian: bool = False,
        magnetic: bool = False,
        intensive: bool = False,
    ):
        self.name = name
        self.shape = list(shape)
        # jit doesn't support math.prod(self.shape)
        self.output_size = 1
        len_shape = len(self.shape)
        for i in range(len_shape):
            self.output_size *= self.shape[i]
        self.atomic = atomic
        self.reducible = reducible
        self.r_differentiable = r_differentiable
        self.c_differentiable = c_differentiable
        if self.c_differentiable and not self.r_differentiable:
            raise ValueError("c differentiable requires r_differentiable")
        if self.reducible and not self.atomic:
            raise ValueError("a reducible variable should be atomic")
        self.category = category
        self.r_hessian = r_hessian
        self.magnetic = magnetic
        self.intensive = intensive
        if self.r_hessian:
            if not self.reducible:
                raise ValueError("only reducible variable can calculate hessian")
            if not self.r_differentiable:
                raise ValueError("only r_differentiable variable can calculate hessian")

    @property
    def size(self):
        return self.output_size

<<<<<<< HEAD
    def get_intensive(self) -> bool:
        """Get whether the property is intensive."""
        return self.intensive
=======
    def squeeze(self, dim):
        # squeeze the shape on given dimension
        if -len(self.shape) <= dim < len(self.shape) and self.shape[dim] == 1:
            self.shape.pop(dim)
>>>>>>> 1a6834d1


class FittingOutputDef:
    """Defines the shapes and other properties of the fitting network outputs.

    It is assume that the fitting network output variables for each
    local atom. This class defines all the outputs.

    Parameters
    ----------
    var_defs
          List of output variable definitions.

    """

    def __init__(
        self,
        var_defs: List[OutputVariableDef],
    ):
        self.var_defs = {vv.name: vv for vv in var_defs}

    def __getitem__(
        self,
        key: str,
    ) -> OutputVariableDef:
        return self.var_defs[key]

    def get_data(self) -> Dict[str, OutputVariableDef]:
        return self.var_defs

    def keys(self):
        return self.var_defs.keys()


class ModelOutputDef:
    """Defines the shapes and other properties of the model outputs.

    The model reduce and differentiate fitting outputs if applicable.
    If a variable is named by foo, then the reduced variable is called
    foo_redu, the derivative w.r.t. coordinates is called foo_derv_r
    and the derivative w.r.t. cell is called foo_derv_c.

    Parameters
    ----------
    fit_defs
          Definition for the fitting net output

    """

    def __init__(
        self,
        fit_defs: FittingOutputDef,
    ):
        self.def_outp = fit_defs
        self.def_redu = do_reduce(self.def_outp.get_data())
        self.def_derv_r, self.def_derv_c = do_derivative(self.def_outp.get_data())
        self.def_hess_r, _ = do_derivative(self.def_derv_r)
        self.def_derv_c_redu = do_reduce(self.def_derv_c)
        self.def_mask = do_mask(self.def_outp.get_data())
        self.var_defs: Dict[str, OutputVariableDef] = {}
        for ii in [
            self.def_outp.get_data(),
            self.def_redu,
            self.def_derv_c,
            self.def_derv_r,
            self.def_derv_c_redu,
            self.def_hess_r,
            self.def_mask,
        ]:
            self.var_defs.update(ii)

    def __getitem__(
        self,
        key: str,
    ) -> OutputVariableDef:
        return self.var_defs[key]

    def get_data(
        self,
    ) -> Dict[str, OutputVariableDef]:
        return self.var_defs

    def keys(self):
        return self.var_defs.keys()

    def keys_outp(self):
        return self.def_outp.keys()

    def keys_redu(self):
        return self.def_redu.keys()

    def keys_derv_r(self):
        return self.def_derv_r.keys()

    def keys_hess_r(self):
        return self.def_hess_r.keys()

    def keys_derv_c(self):
        return self.def_derv_c.keys()

    def keys_derv_c_redu(self):
        return self.def_derv_c_redu.keys()


def get_reduce_name(name: str) -> str:
    return name + "_redu"


def get_deriv_name(name: str) -> Tuple[str, str]:
    return name + "_derv_r", name + "_derv_c"


def get_deriv_name_mag(name: str) -> Tuple[str, str]:
    return name + "_derv_r_mag", name + "_derv_c_mag"


def get_hessian_name(name: str) -> str:
    return name + "_derv_r_derv_r"


def apply_operation(var_def: OutputVariableDef, op: OutputVariableOperation) -> int:
    """Apply an operation to the category of a variable definition.

    Parameters
    ----------
    var_def : OutputVariableDef
        The variable definition.
    op : OutputVariableOperation
        The operation to be applied.

    Returns
    -------
    int
        The new category of the variable definition.

    Raises
    ------
    ValueError
        If the operation has been applied to the variable definition,
        and exceed the maximum limitation.
    """
    if op == OutputVariableOperation.REDU or op == OutputVariableOperation.DERV_C:
        if check_operation_applied(var_def, op):
            raise ValueError(f"operation {op} has been applied")
    elif op == OutputVariableOperation.DERV_R:
        if check_operation_applied(var_def, OutputVariableOperation.DERV_R):
            op = OutputVariableOperation._SEC_DERV_R
            if check_operation_applied(var_def, OutputVariableOperation._SEC_DERV_R):
                raise ValueError(f"operation {op} has been applied twice")
    else:
        raise ValueError(f"operation {op} not supported")
    return var_def.category | op.value


def check_operation_applied(
    var_def: OutputVariableDef, op: OutputVariableOperation
) -> bool:
    """Check if a operation has been applied to a variable definition.

    Parameters
    ----------
    var_def : OutputVariableDef
        The variable definition.
    op : OutputVariableOperation
        The operation to be checked.

    Returns
    -------
    bool
        True if the operation has been applied, False otherwise.
    """
    return var_def.category & op.value == op.value


def check_deriv(var_def: OutputVariableDef) -> bool:
    """Check if a variable is obtained by derivative."""
    deriv = (
        check_operation_applied(var_def, OutputVariableOperation.DERV_R)
        or check_operation_applied(var_def, OutputVariableOperation._SEC_DERV_R)
        or check_operation_applied(var_def, OutputVariableOperation.DERV_C)
    )
    return deriv


def do_reduce(
    def_outp_data: Dict[str, OutputVariableDef],
) -> Dict[str, OutputVariableDef]:
    def_redu: Dict[str, OutputVariableDef] = {}
    for kk, vv in def_outp_data.items():
        if vv.reducible:
            rk = get_reduce_name(kk)
            def_redu[rk] = OutputVariableDef(
                rk,
                vv.shape,
                reducible=False,
                r_differentiable=False,
                c_differentiable=False,
                atomic=False,
                category=apply_operation(vv, OutputVariableOperation.REDU),
            )
    return def_redu


def do_mask(
    def_outp_data: Dict[str, OutputVariableDef],
) -> Dict[str, OutputVariableDef]:
    def_mask: Dict[str, OutputVariableDef] = {}
    # for deep eval when has atomic mask
    def_mask["mask"] = OutputVariableDef(
        name="mask",
        shape=[1],
        reducible=False,
        r_differentiable=False,
        c_differentiable=False,
    )
    for kk, vv in def_outp_data.items():
        if vv.magnetic:
            # for deep eval when has atomic mask for magnetic atoms
            def_mask["mask_mag"] = OutputVariableDef(
                name="mask_mag",
                shape=[1],
                reducible=False,
                r_differentiable=False,
                c_differentiable=False,
            )
    return def_mask


def do_derivative(
    def_outp_data: Dict[str, OutputVariableDef],
) -> Tuple[Dict[str, OutputVariableDef], Dict[str, OutputVariableDef]]:
    def_derv_r: Dict[str, OutputVariableDef] = {}
    def_derv_c: Dict[str, OutputVariableDef] = {}
    for kk, vv in def_outp_data.items():
        rkr, rkc = get_deriv_name(kk)
        rkrm, rkcm = get_deriv_name_mag(kk)
        if vv.r_differentiable:
            def_derv_r[rkr] = OutputVariableDef(
                rkr,
                vv.shape + [3],  # noqa: RUF005
                reducible=False,
                r_differentiable=(
                    vv.r_hessian and vv.category == OutputVariableCategory.OUT.value
                ),
                c_differentiable=False,
                atomic=True,
                category=apply_operation(vv, OutputVariableOperation.DERV_R),
            )
            if vv.magnetic:
                def_derv_r[rkrm] = OutputVariableDef(
                    rkrm,
                    vv.shape + [3],  # noqa: RUF005
                    reducible=False,
                    r_differentiable=(
                        vv.r_hessian and vv.category == OutputVariableCategory.OUT.value
                    ),
                    c_differentiable=False,
                    atomic=True,
                    category=apply_operation(vv, OutputVariableOperation.DERV_R),
                    magnetic=True,
                )

        if vv.c_differentiable:
            assert vv.r_differentiable
            def_derv_c[rkc] = OutputVariableDef(
                rkc,
                vv.shape + [9],  # noqa: RUF005
                reducible=True,
                r_differentiable=False,
                c_differentiable=False,
                atomic=True,
                category=apply_operation(vv, OutputVariableOperation.DERV_C),
            )
            if vv.magnetic:
                def_derv_r[rkcm] = OutputVariableDef(
                    rkcm,
                    vv.shape + [9],  # noqa: RUF005
                    reducible=True,
                    r_differentiable=False,
                    c_differentiable=False,
                    atomic=True,
                    category=apply_operation(vv, OutputVariableOperation.DERV_C),
                    magnetic=True,
                )
    return def_derv_r, def_derv_c<|MERGE_RESOLUTION|>--- conflicted
+++ resolved
@@ -232,16 +232,13 @@
     def size(self):
         return self.output_size
 
-<<<<<<< HEAD
     def get_intensive(self) -> bool:
         """Get whether the property is intensive."""
         return self.intensive
-=======
     def squeeze(self, dim):
         # squeeze the shape on given dimension
         if -len(self.shape) <= dim < len(self.shape) and self.shape[dim] == 1:
             self.shape.pop(dim)
->>>>>>> 1a6834d1
 
 
 class FittingOutputDef:
