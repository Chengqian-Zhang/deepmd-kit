# SPDX-License-Identifier: LGPL-3.0-or-later
import logging
import re
import warnings
from typing import (
    Any,
    List,
    Optional,
    Set,
    Tuple,
    Union,
)

import numpy as np
from packaging.version import (
    Version,
)

from deepmd.dpmodel.utils.env_mat import (
    EnvMat,
)
from deepmd.dpmodel.utils.network import (
    EmbeddingNet,
    LayerNorm,
    NativeLayer,
    NetworkCollection,
)
from deepmd.tf.common import (
    cast_precision,
    get_np_precision,
)
from deepmd.tf.env import (
    ATTENTION_LAYER_PATTERN,
    GLOBAL_NP_FLOAT_PRECISION,
    GLOBAL_TF_FLOAT_PRECISION,
    TF_VERSION,
    default_tf_session_config,
    op_module,
    tf,
)
from deepmd.tf.nvnmd.descriptor.se_atten import (
    build_davg_dstd,
    build_op_descriptor,
    check_switch_range,
    descrpt2r4,
    filter_GR2D,
    filter_lower_R42GR,
)
from deepmd.tf.nvnmd.utils.config import (
    nvnmd_cfg,
)
from deepmd.tf.utils.compress import (
    get_extra_side_embedding_net_variable,
    get_two_side_type_embedding,
    make_data,
)
from deepmd.tf.utils.graph import (
    get_attention_layer_variables_from_graph_def,
    get_extra_embedding_net_suffix,
    get_extra_embedding_net_variables_from_graph_def,
    get_pattern_nodes_from_graph_def,
    get_tensor_by_name_from_graph,
)
from deepmd.tf.utils.network import (
    embedding_net,
    layernorm,
    one_layer,
)
from deepmd.tf.utils.sess import (
    run_sess,
)
from deepmd.tf.utils.tabulate import (
    DPTabulate,
)
from deepmd.tf.utils.type_embed import (
    TypeEmbedNet,
)
from deepmd.tf.utils.update_sel import (
    UpdateSel,
)
from deepmd.utils.data_system import (
    DeepmdDataSystem,
)
from deepmd.utils.version import (
    check_version_compatibility,
)

from .descriptor import (
    Descriptor,
)
from .se_a import (
    DescrptSeA,
)

log = logging.getLogger(__name__)


@Descriptor.register("dpa1")
@Descriptor.register("se_atten")
class DescrptSeAtten(DescrptSeA):
    r"""Smooth version descriptor with attention.

    Parameters
    ----------
    rcut: float
            The cut-off radius :math:`r_c`
    rcut_smth: float
            From where the environment matrix should be smoothed :math:`r_s`
    sel: list[int], int
            list[int]: sel[i] specifies the maxmum number of type i atoms in the cut-off radius
            int: the total maxmum number of atoms in the cut-off radius
    neuron: list[int]
            Number of neurons in each hidden layers of the embedding net :math:`\mathcal{N}`
    axis_neuron: int
            Number of the axis neuron :math:`M_2` (number of columns of the sub-matrix of the embedding matrix)
    resnet_dt: bool
            Time-step `dt` in the resnet construction:
            y = x + dt * \phi (Wx + b)
    trainable: bool
            If the weights of embedding net are trainable.
    seed: int, Optional
            Random seed for initializing the network parameters.
    type_one_side: bool
            If 'False', type embeddings of both neighbor and central atoms are considered.
            If 'True', only type embeddings of neighbor atoms are considered.
            Default is 'False'.
    exclude_types : List[List[int]]
            The excluded pairs of types which have no interaction with each other.
            For example, `[[0, 1]]` means no interaction between type 0 and type 1.
    set_davg_zero: bool
            Set the shift of embedding net input to zero.
    activation_function: str
            The activation function in the embedding net. Supported options are |ACTIVATION_FN|
    precision: str
            The precision of the embedding net parameters. Supported options are |PRECISION|
    uniform_seed: bool
            Only for the purpose of backward compatibility, retrieves the old behavior of using the random seed
    attn: int
            The length of hidden vector during scale-dot attention computation.
    attn_layer: int
            The number of layers in attention mechanism.
    attn_dotr: bool
            Whether to dot the relative coordinates on the attention weights as a gated scheme.
    attn_mask: bool
            Whether to mask the diagonal in the attention weights.
    ln_eps: float, Optional
            The epsilon value for layer normalization.
    tebd_input_mode: str
            The input mode of the type embedding. Supported modes are ["concat", "strip"].
            - "concat": Concatenate the type embedding with the smoothed radial information as the union input for the embedding network.
            - "strip": Use a separated embedding network for the type embedding and combine the output with the radial embedding network output.
            Default value will be `strip` in `se_atten_v2` descriptor.
    smooth_type_embedding: bool
            Whether to use smooth process in attention weights calculation.
            And when using stripped type embedding, whether to dot smooth factor on the network output of type embedding
            to keep the network smooth, instead of setting `set_davg_zero` to be True.
            Default value will be True in `se_atten_v2` descriptor.
    stripped_type_embedding: bool, Optional
            (Deprecated, kept only for compatibility.)
            Whether to strip the type embedding into a separate embedding network.
            Setting this parameter to `True` is equivalent to setting `tebd_input_mode` to 'strip'.
            Setting it to `False` is equivalent to setting `tebd_input_mode` to 'concat'.
            The default value is `None`, which means the `tebd_input_mode` setting will be used instead.

    Raises
    ------
    ValueError
        if ntypes is 0.
    """

    def __init__(
        self,
        rcut: float,
        rcut_smth: float,
        sel: Union[List[int], int],
        ntypes: int,
        neuron: List[int] = [25, 50, 100],
        axis_neuron: int = 8,
        resnet_dt: bool = False,
        trainable: bool = True,
        seed: Optional[int] = None,
        type_one_side: bool = True,
        set_davg_zero: bool = True,
        exclude_types: List[List[int]] = [],
        activation_function: str = "tanh",
        precision: str = "default",
        uniform_seed: bool = False,
        attn: int = 128,
        attn_layer: int = 2,
        attn_dotr: bool = True,
        attn_mask: bool = False,
        smooth_type_embedding: bool = False,
        tebd_input_mode: str = "concat",
        # not implemented
        scaling_factor=1.0,
        normalize=True,
        temperature=None,
        trainable_ln: bool = True,
        ln_eps: Optional[float] = 1e-3,
        concat_output_tebd: bool = True,
        env_protection: float = 0.0,  # not implement!!
        stripped_type_embedding: Optional[bool] = None,
        **kwargs,
    ) -> None:
        # Ensure compatibility with the deprecated stripped_type_embedding option.
        if stripped_type_embedding is None:
            stripped_type_embedding = tebd_input_mode == "strip"
        else:
            # Use the user-set stripped_type_embedding parameter first
            tebd_input_mode = "strip" if stripped_type_embedding else "concat"
        if not set_davg_zero and not (
            stripped_type_embedding and smooth_type_embedding
        ):
            warnings.warn(
                "Set 'set_davg_zero' False in descriptor 'se_atten' "
                "may cause unexpected incontinuity during model inference!"
            )
        if scaling_factor != 1.0:
            raise NotImplementedError("scaling_factor is not supported.")
        if not normalize:
            raise NotImplementedError("normalize is not supported.")
        if temperature is not None:
            raise NotImplementedError("temperature is not supported.")
        if not concat_output_tebd:
            raise NotImplementedError("concat_output_tebd is not supported.")
        if env_protection != 0.0:
            raise NotImplementedError("env_protection != 0.0 is not supported.")
        #  to keep consistent with default value in this backends
        if ln_eps is None:
            ln_eps = 1e-3
        if isinstance(sel, list):
            sel = sum(sel)
        DescrptSeA.__init__(
            self,
            rcut,
            rcut_smth,
            [sel],
            neuron=neuron,
            axis_neuron=axis_neuron,
            resnet_dt=resnet_dt,
            trainable=trainable,
            seed=seed,
            type_one_side=type_one_side,
            exclude_types=exclude_types,
            set_davg_zero=set_davg_zero,
            activation_function=activation_function,
            precision=precision,
            uniform_seed=uniform_seed,
        )
        """
        Constructor
        """
        if not (nvnmd_cfg.enable and (nvnmd_cfg.version == 1)):
            assert Version(TF_VERSION) > Version(
                "2"
            ), "se_atten only support tensorflow version 2.0 or higher."
        if ntypes == 0:
            raise ValueError("`model/type_map` is not set or empty!")
        self.stripped_type_embedding = stripped_type_embedding
        self.tebd_input_mode = tebd_input_mode
        self.smooth = smooth_type_embedding
        self.trainable_ln = trainable_ln
        self.ln_eps = ln_eps
        self.ntypes = ntypes
        self.att_n = attn
        self.attn_layer = attn_layer
        self.attn_mask = attn_mask
        self.attn_dotr = attn_dotr
        self.filter_np_precision = get_np_precision(precision)
        self.two_side_embeeding_net_variables = None
        self.layer_size = len(neuron)

        # descrpt config
        self.sel_all_a = [sel]
        self.sel_all_r = [0]
        avg_zero = np.zeros([self.ntypes, self.ndescrpt]).astype(
            GLOBAL_NP_FLOAT_PRECISION
        )
        std_ones = np.ones([self.ntypes, self.ndescrpt]).astype(
            GLOBAL_NP_FLOAT_PRECISION
        )
        self.attention_layer_variables = None
        sub_graph = tf.Graph()
        with sub_graph.as_default():
            name_pfx = "d_sea_"
            for ii in ["coord", "box"]:
                self.place_holders[ii] = tf.placeholder(
                    GLOBAL_NP_FLOAT_PRECISION, [None, None], name=name_pfx + "t_" + ii
                )
            self.place_holders["type"] = tf.placeholder(
                tf.int32, [None, None], name=name_pfx + "t_type"
            )
            self.place_holders["natoms_vec"] = tf.placeholder(
                tf.int32, [self.ntypes + 2], name=name_pfx + "t_natoms"
            )
            self.place_holders["default_mesh"] = tf.placeholder(
                tf.int32, [None], name=name_pfx + "t_mesh"
            )
            (
                self.stat_descrpt,
                self.descrpt_deriv_t,
                self.rij_t,
                self.nlist_t,
                self.nei_type_vec_t,
                self.nmask_t,
            ) = op_module.prod_env_mat_a_mix(
                self.place_holders["coord"],
                self.place_holders["type"],
                self.place_holders["natoms_vec"],
                self.place_holders["box"],
                self.place_holders["default_mesh"],
                tf.constant(avg_zero),
                tf.constant(std_ones),
                rcut_a=self.rcut_a,
                rcut_r=self.rcut_r,
                rcut_r_smth=self.rcut_r_smth,
                sel_a=self.sel_all_a,
                sel_r=self.sel_all_r,
            )
            if len(self.exclude_types):
                # exclude types applied to data stat
                mask = self.build_type_exclude_mask_mixed(
                    self.exclude_types,
                    self.ntypes,
                    self.sel_a,
                    self.ndescrpt,
                    # for data stat, nloc == nall
                    self.place_holders["type"],
                    tf.size(self.place_holders["type"]),
                    self.nei_type_vec_t,  # extra input for atten
                )
                self.stat_descrpt *= tf.reshape(mask, tf.shape(self.stat_descrpt))
        self.sub_sess = tf.Session(graph=sub_graph, config=default_tf_session_config)

    def compute_input_stats(
        self,
        data_coord: list,
        data_box: list,
        data_atype: list,
        natoms_vec: list,
        mesh: list,
        input_dict: dict,
        mixed_type: bool = False,
        real_natoms_vec: Optional[list] = None,
        **kwargs,
    ) -> None:
        """Compute the statisitcs (avg and std) of the training data. The input will be normalized by the statistics.

        Parameters
        ----------
        data_coord
            The coordinates. Can be generated by deepmd.tf.model.make_stat_input
        data_box
            The box. Can be generated by deepmd.tf.model.make_stat_input
        data_atype
            The atom types. Can be generated by deepmd.tf.model.make_stat_input
        natoms_vec
            The vector for the number of atoms of the system and different types of atoms.
            If mixed_type is True, this para is blank. See real_natoms_vec.
        mesh
            The mesh for neighbor searching. Can be generated by deepmd.tf.model.make_stat_input
        input_dict
            Dictionary for additional input
        mixed_type
            Whether to perform the mixed_type mode.
            If True, the input data has the mixed_type format (see doc/model/train_se_atten.md),
            in which frames in a system may have different natoms_vec(s), with the same nloc.
        real_natoms_vec
            If mixed_type is True, it takes in the real natoms_vec for each frame.
        **kwargs
            Additional keyword arguments.
        """
        if True:
            sumr = []
            suma = []
            sumn = []
            sumr2 = []
            suma2 = []
            if mixed_type:
                sys_num = 0
                for cc, bb, tt, nn, mm, r_n in zip(
                    data_coord, data_box, data_atype, natoms_vec, mesh, real_natoms_vec
                ):
                    sysr, sysr2, sysa, sysa2, sysn = self._compute_dstats_sys_smth(
                        cc, bb, tt, nn, mm, mixed_type, r_n
                    )
                    sys_num += 1
                    sumr.append(sysr)
                    suma.append(sysa)
                    sumn.append(sysn)
                    sumr2.append(sysr2)
                    suma2.append(sysa2)
            else:
                for cc, bb, tt, nn, mm in zip(
                    data_coord, data_box, data_atype, natoms_vec, mesh
                ):
                    sysr, sysr2, sysa, sysa2, sysn = self._compute_dstats_sys_smth(
                        cc, bb, tt, nn, mm
                    )
                    sumr.append(sysr)
                    suma.append(sysa)
                    sumn.append(sysn)
                    sumr2.append(sysr2)
                    suma2.append(sysa2)
            stat_dict = {
                "sumr": sumr,
                "suma": suma,
                "sumn": sumn,
                "sumr2": sumr2,
                "suma2": suma2,
            }
            self.merge_input_stats(stat_dict)

    def enable_compression(
        self,
        min_nbor_dist: float,
        graph: tf.Graph,
        graph_def: tf.GraphDef,
        table_extrapolate: float = 5,
        table_stride_1: float = 0.01,
        table_stride_2: float = 0.1,
        check_frequency: int = -1,
        suffix: str = "",
    ) -> None:
        """Reveive the statisitcs (distance, max_nbor_size and env_mat_range) of the training data.

        Parameters
        ----------
        min_nbor_dist
            The nearest distance between atoms
        graph : tf.Graph
            The graph of the model
        graph_def : tf.GraphDef
            The graph_def of the model
        table_extrapolate
            The scale of model extrapolation
        table_stride_1
            The uniform stride of the first table
        table_stride_2
            The uniform stride of the second table
        check_frequency
            The overflow check frequency
        suffix : str, optional
            The suffix of the scope
        """
        # do some checks before the mocel compression process
        assert (
            not self.filter_resnet_dt
        ), "Model compression error: descriptor resnet_dt must be false!"
        for tt in self.exclude_types:
            if (tt[0] not in range(self.ntypes)) or (tt[1] not in range(self.ntypes)):
                raise RuntimeError(
                    "exclude types"
                    + str(tt)
                    + " must within the number of atomic types "
                    + str(self.ntypes)
                    + "!"
                )
        if self.ntypes * self.ntypes - len(self.exclude_types) == 0:
            raise RuntimeError(
                "empty embedding-net are not supported in model compression!"
            )

        if self.attn_layer != 0:
            raise RuntimeError("can not compress model when attention layer is not 0.")

        ret = get_pattern_nodes_from_graph_def(
            graph_def,
            f"filter_type_all{suffix}/.+{get_extra_embedding_net_suffix(type_one_side=False)}",
        )
        if len(ret) == 0:
            raise RuntimeError(
                f"can not find variables of embedding net `*{get_extra_embedding_net_suffix(type_one_side=False)}` from graph_def, maybe it is not a compressible model."
            )

        self.compress = True
        self.table = DPTabulate(
            self,
            self.filter_neuron,
            graph,
            graph_def,
            True,
            self.exclude_types,
            self.compress_activation_fn,
            suffix=suffix,
        )
        self.table_config = [
            table_extrapolate,
            table_stride_1,
            table_stride_2,
            check_frequency,
        ]
        self.lower, self.upper = self.table.build(
            min_nbor_dist, table_extrapolate, table_stride_1, table_stride_2
        )

        self.final_type_embedding = get_two_side_type_embedding(self, graph)
        type_side_suffix = get_extra_embedding_net_suffix(type_one_side=False)
        self.matrix = get_extra_side_embedding_net_variable(
            self, graph_def, type_side_suffix, "matrix", suffix
        )
        self.bias = get_extra_side_embedding_net_variable(
            self, graph_def, type_side_suffix, "bias", suffix
        )
        self.two_embd = make_data(self, self.final_type_embedding)

        self.davg = get_tensor_by_name_from_graph(graph, f"descrpt_attr{suffix}/t_avg")
        self.dstd = get_tensor_by_name_from_graph(graph, f"descrpt_attr{suffix}/t_std")

    def build(
        self,
        coord_: tf.Tensor,
        atype_: tf.Tensor,
        natoms: tf.Tensor,
        box_: tf.Tensor,
        mesh: tf.Tensor,
        input_dict: dict,
        reuse: Optional[bool] = None,
        suffix: str = "",
    ) -> tf.Tensor:
        """Build the computational graph for the descriptor.

        Parameters
        ----------
        coord_
            The coordinate of atoms
        atype_
            The type of atoms
        natoms
            The number of atoms. This tensor has the length of Ntypes + 2
            natoms[0]: number of local atoms
            natoms[1]: total number of atoms held by this processor
            natoms[i]: 2 <= i < Ntypes+2, number of type i atoms
        box_ : tf.Tensor
            The box of the system
        mesh
            For historical reasons, only the length of the Tensor matters.
            if size of mesh == 6, pbc is assumed.
            if size of mesh == 0, no-pbc is assumed.
        input_dict
            Dictionary for additional inputs
        reuse
            The weights in the networks should be reused when get the variable.
        suffix
            Name suffix to identify this descriptor

        Returns
        -------
        descriptor
            The output descriptor
        """
        davg = self.davg
        dstd = self.dstd
        if nvnmd_cfg.enable:
            nvnmd_cfg.set_ntype(self.ntypes)
            if nvnmd_cfg.restore_descriptor:
                davg, dstd = build_davg_dstd()
            check_switch_range(davg, dstd)
        with tf.variable_scope("descrpt_attr" + suffix, reuse=reuse):
            if davg is None:
                davg = np.zeros([self.ntypes, self.ndescrpt])
            if dstd is None:
                dstd = np.ones([self.ntypes, self.ndescrpt])
            t_rcut = tf.constant(
                np.max([self.rcut_r, self.rcut_a]),
                name="rcut",
                dtype=GLOBAL_TF_FLOAT_PRECISION,
            )
            t_ntypes = tf.constant(self.ntypes, name="ntypes", dtype=tf.int32)
            t_ndescrpt = tf.constant(self.ndescrpt, name="ndescrpt", dtype=tf.int32)
            t_sel = tf.constant(self.sel_a, name="sel", dtype=tf.int32)
            t_original_sel = tf.constant(
                self.original_sel if self.original_sel is not None else self.sel_a,
                name="original_sel",
                dtype=tf.int32,
            )
            self.t_avg = tf.get_variable(
                "t_avg",
                davg.shape,
                dtype=GLOBAL_TF_FLOAT_PRECISION,
                trainable=False,
                initializer=tf.constant_initializer(davg),
            )
            self.t_std = tf.get_variable(
                "t_std",
                dstd.shape,
                dtype=GLOBAL_TF_FLOAT_PRECISION,
                trainable=False,
                initializer=tf.constant_initializer(dstd),
            )

        with tf.control_dependencies([t_sel, t_original_sel]):
            coord = tf.reshape(coord_, [-1, natoms[1] * 3])
        box = tf.reshape(box_, [-1, 9])
        atype = tf.reshape(atype_, [-1, natoms[1]])
        self.attn_weight = [None for i in range(self.attn_layer)]
        self.angular_weight = [None for i in range(self.attn_layer)]
        self.attn_weight_final = [None for i in range(self.attn_layer)]

        op_descriptor = (
            build_op_descriptor() if nvnmd_cfg.enable else op_module.prod_env_mat_a_mix
        )
        (
            self.descrpt,
            self.descrpt_deriv,
            self.rij,
            self.nlist,
            self.nei_type_vec,
            self.nmask,
        ) = op_descriptor(
            coord,
            atype,
            natoms,
            box,
            mesh,
            self.t_avg,
            self.t_std,
            rcut_a=self.rcut_a,
            rcut_r=self.rcut_r,
            rcut_r_smth=self.rcut_r_smth,
            sel_a=self.sel_all_a,
            sel_r=self.sel_all_r,
        )

        self.nei_type_vec = tf.reshape(self.nei_type_vec, [-1])
        self.nmask = tf.cast(
            tf.reshape(self.nmask, [-1, 1, self.sel_all_a[0]]),
            self.filter_precision,
        )
        self.negative_mask = -(2 << 32) * (1.0 - self.nmask)
        # hard coding the magnitude of attention weight shift
        self.smth_attn_w_shift = 20.0
        # only used when tensorboard was set as true
        tf.summary.histogram("descrpt", self.descrpt)
        tf.summary.histogram("rij", self.rij)
        tf.summary.histogram("nlist", self.nlist)

        self.descrpt_reshape = tf.reshape(self.descrpt, [-1, self.ndescrpt])
        # prevent lookup error; the actual atype already used for nlist
        atype = tf.clip_by_value(atype, 0, self.ntypes - 1)
        self.atype_nloc = tf.reshape(
            tf.slice(atype, [0, 0], [-1, natoms[0]]), [-1]
        )  ## lammps will have error without this
        self._identity_tensors(suffix=suffix)
        if self.smooth:
            self.sliced_avg = tf.reshape(
                tf.slice(
                    tf.reshape(self.t_avg, [self.ntypes, -1, 4]), [0, 0, 0], [-1, 1, 1]
                ),
                [self.ntypes, 1],
            )
            self.sliced_std = tf.reshape(
                tf.slice(
                    tf.reshape(self.t_std, [self.ntypes, -1, 4]), [0, 0, 0], [-1, 1, 1]
                ),
                [self.ntypes, 1],
            )
            self.avg_looked_up = tf.reshape(
                tf.nn.embedding_lookup(self.sliced_avg, self.atype_nloc),
                [-1, natoms[0], 1],
            )
            self.std_looked_up = tf.reshape(
                tf.nn.embedding_lookup(self.sliced_std, self.atype_nloc),
                [-1, natoms[0], 1],
            )
            self.recovered_r = (
                tf.reshape(
                    tf.slice(
                        tf.reshape(self.descrpt_reshape, [-1, 4]), [0, 0], [-1, 1]
                    ),
                    [-1, natoms[0], self.sel_all_a[0]],
                )
                * self.std_looked_up
                + self.avg_looked_up
            )
            uu = 1 - self.rcut_r_smth * self.recovered_r
            self.recovered_switch = -uu * uu * uu + 1
            self.recovered_switch = tf.clip_by_value(self.recovered_switch, 0.0, 1.0)
            self.recovered_switch = tf.cast(
                self.recovered_switch, self.filter_precision
            )

        self.dout, self.qmat = self._pass_filter(
            self.descrpt_reshape,
            self.atype_nloc,
            natoms,
            input_dict,
            suffix=suffix,
            reuse=reuse,
            trainable=self.trainable,
        )

        # only used when tensorboard was set as true
        tf.summary.histogram("embedding_net_output", self.dout)
        return self.dout

    def _pass_filter(
        self, inputs, atype, natoms, input_dict, reuse=None, suffix="", trainable=True
    ):
        assert (
            input_dict is not None
            and input_dict.get("type_embedding", None) is not None
        ), "se_atten desctiptor must use type_embedding"
        type_embedding = input_dict.get("type_embedding", None)
        inputs = tf.reshape(inputs, [-1, natoms[0], self.ndescrpt])
        output = []
        output_qmat = []
        inputs_i = inputs
        inputs_i = tf.reshape(inputs_i, [-1, self.ndescrpt])
        type_i = -1
        if len(self.exclude_types):
            mask = self.build_type_exclude_mask_mixed(
                self.exclude_types,
                self.ntypes,
                self.sel_a,
                self.ndescrpt,
                self.atype_nloc,  # when nloc != nall, pass nloc to mask
                tf.shape(inputs_i)[0],
                self.nei_type_vec,  # extra input for atten
            )
            if self.smooth:
                inputs_i = tf.where(
                    tf.cast(mask, tf.bool),
                    inputs_i,
                    # (nframes * nloc, 1) -> (nframes * nloc, ndescrpt)
                    tf.tile(
                        tf.reshape(self.avg_looked_up, [-1, 1]), [1, self.ndescrpt]
                    ),
                )
                self.recovered_switch *= tf.reshape(
                    tf.slice(
                        tf.reshape(tf.cast(mask, self.filter_precision), [-1, 4]),
                        [0, 0],
                        [-1, 1],
                    ),
                    [-1, natoms[0], self.sel_all_a[0]],
                )
            else:
                inputs_i *= mask
        if nvnmd_cfg.enable and nvnmd_cfg.quantize_descriptor:
            inputs_i = descrpt2r4(inputs_i, atype)
        layer, qmat = self._filter(
            inputs_i,
            type_i,
            natoms,
            name="filter_type_all" + suffix,
            suffix=suffix,
            reuse=reuse,
            trainable=trainable,
            activation_fn=self.filter_activation_fn,
            type_embedding=type_embedding,
            atype=atype,
        )
        layer = tf.reshape(layer, [tf.shape(inputs)[0], natoms[0], self.get_dim_out()])
        qmat = tf.reshape(
            qmat, [tf.shape(inputs)[0], natoms[0], self.get_dim_rot_mat_1() * 3]
        )
        output.append(layer)
        output_qmat.append(qmat)
        output = tf.concat(output, axis=1)
        output_qmat = tf.concat(output_qmat, axis=1)
        return output, output_qmat

    def _compute_dstats_sys_smth(
        self,
        data_coord,
        data_box,
        data_atype,
        natoms_vec,
        mesh,
        mixed_type=False,
        real_natoms_vec=None,
    ):
        dd_all, descrpt_deriv_t, rij_t, nlist_t, nei_type_vec_t, nmask_t = run_sess(
            self.sub_sess,
            [
                self.stat_descrpt,
                self.descrpt_deriv_t,
                self.rij_t,
                self.nlist_t,
                self.nei_type_vec_t,
                self.nmask_t,
            ],
            feed_dict={
                self.place_holders["coord"]: data_coord,
                self.place_holders["type"]: data_atype,
                self.place_holders["natoms_vec"]: natoms_vec,
                self.place_holders["box"]: data_box,
                self.place_holders["default_mesh"]: mesh,
            },
        )
        if mixed_type:
            nframes = dd_all.shape[0]
            sysr = [0.0 for i in range(self.ntypes)]
            sysa = [0.0 for i in range(self.ntypes)]
            sysn = [0 for i in range(self.ntypes)]
            sysr2 = [0.0 for i in range(self.ntypes)]
            sysa2 = [0.0 for i in range(self.ntypes)]
            for ff in range(nframes):
                natoms = real_natoms_vec[ff]
                dd_ff = np.reshape(dd_all[ff], [-1, self.ndescrpt * natoms_vec[0]])
                start_index = 0
                for type_i in range(self.ntypes):
                    end_index = (
                        start_index + self.ndescrpt * natoms[2 + type_i]
                    )  # center atom split
                    dd = dd_ff[:, start_index:end_index]
                    dd = np.reshape(
                        dd, [-1, self.ndescrpt]
                    )  # nframes * typen_atoms , nnei * 4
                    start_index = end_index
                    # compute
                    dd = np.reshape(dd, [-1, 4])  # nframes * typen_atoms * nnei, 4
                    ddr = dd[:, :1]
                    dda = dd[:, 1:]
                    sumr = np.sum(ddr)
                    suma = np.sum(dda) / 3.0
                    sumn = dd.shape[0]
                    sumr2 = np.sum(np.multiply(ddr, ddr))
                    suma2 = np.sum(np.multiply(dda, dda)) / 3.0
                    sysr[type_i] += sumr
                    sysa[type_i] += suma
                    sysn[type_i] += sumn
                    sysr2[type_i] += sumr2
                    sysa2[type_i] += suma2
        else:
            natoms = natoms_vec
            dd_all = np.reshape(dd_all, [-1, self.ndescrpt * natoms[0]])
            start_index = 0
            sysr = []
            sysa = []
            sysn = []
            sysr2 = []
            sysa2 = []
            for type_i in range(self.ntypes):
                end_index = (
                    start_index + self.ndescrpt * natoms[2 + type_i]
                )  # center atom split
                dd = dd_all[:, start_index:end_index]
                dd = np.reshape(
                    dd, [-1, self.ndescrpt]
                )  # nframes * typen_atoms , nnei * 4
                start_index = end_index
                # compute
                dd = np.reshape(dd, [-1, 4])  # nframes * typen_atoms * nnei, 4
                ddr = dd[:, :1]
                dda = dd[:, 1:]
                sumr = np.sum(ddr)
                suma = np.sum(dda) / 3.0
                sumn = dd.shape[0]
                sumr2 = np.sum(np.multiply(ddr, ddr))
                suma2 = np.sum(np.multiply(dda, dda)) / 3.0
                sysr.append(sumr)
                sysa.append(suma)
                sysn.append(sumn)
                sysr2.append(sumr2)
                sysa2.append(suma2)
        return sysr, sysr2, sysa, sysa2, sysn

    def _lookup_type_embedding(
        self,
        xyz_scatter,
        natype,
        type_embedding,
    ):
        """Concatenate `type_embedding` of neighbors and `xyz_scatter`.
        If not self.type_one_side, concatenate `type_embedding` of center atoms as well.

        Parameters
        ----------
        xyz_scatter:
            shape is [nframes*natoms[0]*self.nnei, 1]
        natype:
            neighbor atom type
        type_embedding:
            shape is [self.ntypes, Y] where Y=jdata['type_embedding']['neuron'][-1]

        Returns
        -------
        embedding:
            environment of each atom represented by embedding.
        """
        te_out_dim = type_embedding.get_shape().as_list()[-1]
        self.test_type_embedding = type_embedding
        self.test_nei_embed = tf.nn.embedding_lookup(
            type_embedding, self.nei_type_vec
        )  # shape is [self.nnei, 1+te_out_dim]
        # nei_embed = tf.tile(nei_embed, (nframes * natoms[0], 1))  # shape is [nframes*natoms[0]*self.nnei, te_out_dim]
        nei_embed = tf.reshape(self.test_nei_embed, [-1, te_out_dim])
        self.embedding_input = tf.concat(
            [xyz_scatter, nei_embed], 1
        )  # shape is [nframes*natoms[0]*self.nnei, 1+te_out_dim]
        if not self.type_one_side:
            self.atm_embed = tf.nn.embedding_lookup(
                type_embedding, natype
            )  # shape is [nframes*natoms[0], te_out_dim]
            self.atm_embed = tf.tile(
                self.atm_embed, [1, self.nnei]
            )  # shape is [nframes*natoms[0], self.nnei*te_out_dim]
            self.atm_embed = tf.reshape(
                self.atm_embed, [-1, te_out_dim]
            )  # shape is [nframes*natoms[0]*self.nnei, te_out_dim]
            self.embedding_input_2 = tf.concat(
                [self.embedding_input, self.atm_embed], 1
            )  # shape is [nframes*natoms[0]*self.nnei, 1+te_out_dim+te_out_dim]
            return self.embedding_input_2
        return self.embedding_input

    def _scaled_dot_attn(
        self,
        Q,
        K,
        V,
        temperature,
        input_r,
        dotr=False,
        do_mask=False,
        layer=0,
        save_weights=True,
    ):
        attn = tf.matmul(Q / temperature, K, transpose_b=True)
        if self.smooth:
            # (nb x nloc) x nsel
            nsel = self.sel_all_a[0]
            attn = (attn + self.smth_attn_w_shift) * tf.reshape(
                self.recovered_switch, [-1, 1, nsel]
            ) * tf.reshape(
                self.recovered_switch, [-1, nsel, 1]
            ) - self.smth_attn_w_shift
        else:
            attn *= self.nmask
            attn += self.negative_mask
        attn = tf.nn.softmax(attn, axis=-1)
        if self.smooth:
            attn = (
                attn
                * tf.reshape(self.recovered_switch, [-1, 1, nsel])
                * tf.reshape(self.recovered_switch, [-1, nsel, 1])
            )
        else:
            attn *= tf.reshape(self.nmask, [-1, attn.shape[-1], 1])
        if save_weights:
            self.attn_weight[layer] = attn[0]  # atom 0
        if dotr:
            angular_weight = tf.matmul(input_r, input_r, transpose_b=True)  # normalized
            attn *= angular_weight
            if save_weights:
                self.angular_weight[layer] = angular_weight[0]  # atom 0
                self.attn_weight_final[layer] = attn[0]  # atom 0
        if do_mask:
            nei = int(attn.shape[-1])
            mask = tf.cast(tf.ones((nei, nei)) - tf.eye(nei), self.filter_precision)
            attn *= mask
        output = tf.matmul(attn, V)
        return output

    def _attention_layers(
        self,
        input_xyz,
        layer_num,
        shape_i,
        outputs_size,
        input_r,
        dotr=False,
        do_mask=False,
        trainable=True,
        suffix="",
    ):
        sd_k = tf.sqrt(tf.cast(1.0, dtype=self.filter_precision))
        for i in range(layer_num):
            name = f"attention_layer_{i}{suffix}"
            with tf.variable_scope(name, reuse=tf.AUTO_REUSE):
                # input_xyz_in = tf.nn.l2_normalize(input_xyz, -1)
                Q_c = one_layer(
                    input_xyz,
                    self.att_n,
                    name="c_query",
                    scope=name + "/",
                    reuse=tf.AUTO_REUSE,
                    seed=self.seed,
                    activation_fn=None,
                    precision=self.filter_precision,
                    trainable=trainable,
                    uniform_seed=self.uniform_seed,
                    initial_variables=self.attention_layer_variables,
                )
                K_c = one_layer(
                    input_xyz,
                    self.att_n,
                    name="c_key",
                    scope=name + "/",
                    reuse=tf.AUTO_REUSE,
                    seed=self.seed,
                    activation_fn=None,
                    precision=self.filter_precision,
                    trainable=trainable,
                    uniform_seed=self.uniform_seed,
                    initial_variables=self.attention_layer_variables,
                )
                V_c = one_layer(
                    input_xyz,
                    self.att_n,
                    name="c_value",
                    scope=name + "/",
                    reuse=tf.AUTO_REUSE,
                    seed=self.seed,
                    activation_fn=None,
                    precision=self.filter_precision,
                    trainable=trainable,
                    uniform_seed=self.uniform_seed,
                    initial_variables=self.attention_layer_variables,
                )
                # # natom x nei_type_i x out_size
                # xyz_scatter = tf.reshape(xyz_scatter, (-1, shape_i[1] // 4, outputs_size[-1]))
                # natom x nei_type_i x att_n
                Q_c = tf.nn.l2_normalize(
                    tf.reshape(Q_c, (-1, shape_i[1] // 4, self.att_n)), -1
                )
                K_c = tf.nn.l2_normalize(
                    tf.reshape(K_c, (-1, shape_i[1] // 4, self.att_n)), -1
                )
                V_c = tf.nn.l2_normalize(
                    tf.reshape(V_c, (-1, shape_i[1] // 4, self.att_n)), -1
                )

                input_att = self._scaled_dot_attn(
                    Q_c, K_c, V_c, sd_k, input_r, dotr=dotr, do_mask=do_mask, layer=i
                )
                input_att = tf.reshape(input_att, (-1, self.att_n))

                # (natom x nei_type_i) x out_size
                input_xyz += one_layer(
                    input_att,
                    outputs_size[-1],
                    name="c_out",
                    scope=name + "/",
                    reuse=tf.AUTO_REUSE,
                    seed=self.seed,
                    activation_fn=None,
                    precision=self.filter_precision,
                    trainable=trainable,
                    uniform_seed=self.uniform_seed,
                    initial_variables=self.attention_layer_variables,
                )
                input_xyz = layernorm(
                    input_xyz,
                    outputs_size[-1],
                    precision=self.filter_precision,
                    name="layer_normalization",
                    scope=name + "/",
                    reuse=tf.AUTO_REUSE,
                    seed=self.seed,
                    uniform_seed=self.uniform_seed,
                    trainable=self.trainable_ln,
                    eps=self.ln_eps,
                    initial_variables=self.attention_layer_variables,
                )
        return input_xyz

    def _filter_lower(
        self,
        type_i,
        type_input,
        start_index,
        incrs_index,
        inputs,
        type_embedding=None,
        atype=None,
        is_exclude=False,
        activation_fn=None,
        bavg=0.0,
        stddev=1.0,
        trainable=True,
        suffix="",
        name="filter_",
        reuse=None,
    ):
        """Input env matrix, returns R.G."""
        outputs_size = [1, *self.filter_neuron]
        # cut-out inputs
        # with natom x (nei_type_i x 4)
        inputs_i = tf.slice(inputs, [0, start_index * 4], [-1, incrs_index * 4])
        shape_i = inputs_i.get_shape().as_list()
        natom = tf.shape(inputs_i)[0]
        # with (natom x nei_type_i) x 4
        inputs_reshape = tf.reshape(inputs_i, [-1, 4])
        # with (natom x nei_type_i) x 1
        xyz_scatter = tf.reshape(tf.slice(inputs_reshape, [0, 0], [-1, 1]), [-1, 1])
        assert atype is not None, "atype must exist!!"
        type_embedding = tf.cast(type_embedding, self.filter_precision)  # ntypes * Y
        # natom x 4 x outputs_size
        if not is_exclude:
            with tf.variable_scope(name, reuse=reuse):
                # with (natom x nei_type_i) x out_size
                if not self.stripped_type_embedding:
                    log.info("use the previous se_atten model")
                    xyz_scatter = self._lookup_type_embedding(
                        xyz_scatter, atype, type_embedding
                    )
                    xyz_scatter = embedding_net(
                        xyz_scatter,
                        self.filter_neuron,
                        self.filter_precision,
                        activation_fn=activation_fn,
                        resnet_dt=self.filter_resnet_dt,
                        name_suffix="",
                        stddev=stddev,
                        bavg=bavg,
                        seed=self.seed,
                        trainable=trainable,
                        uniform_seed=self.uniform_seed,
                        initial_variables=self.embedding_net_variables,
                        mixed_prec=self.mixed_prec,
                    )
                else:
                    if self.attn_layer == 0:
                        log.info(
                            "use the compressible model with stripped type embedding"
                        )
                    else:
                        log.info(
                            "use the non-compressible model with stripped type embedding"
                        )
                    if nvnmd_cfg.enable:
                        if nvnmd_cfg.quantize_descriptor:
                            return filter_lower_R42GR(
                                inputs_i,
                                atype,
                                self.nei_type_vec,
                            )
                        elif nvnmd_cfg.restore_descriptor:
                            self.embedding_net_variables = (
                                nvnmd_cfg.get_dp_init_weights()
                            )
                            self.two_side_embeeding_net_variables = (
                                nvnmd_cfg.get_dp_init_weights()
                            )
                    if not self.compress:
                        xyz_scatter = embedding_net(
                            xyz_scatter,
                            self.filter_neuron,
                            self.filter_precision,
                            activation_fn=activation_fn,
                            resnet_dt=self.filter_resnet_dt,
                            name_suffix="",
                            stddev=stddev,
                            bavg=bavg,
                            seed=self.seed,
                            trainable=trainable,
                            uniform_seed=self.uniform_seed,
                            initial_variables=self.embedding_net_variables,
                            mixed_prec=self.mixed_prec,
                        )
                    else:
                        net = "filter_net"
                        info = [
                            self.lower[net],
                            self.upper[net],
                            self.upper[net] * self.table_config[0],
                            self.table_config[1],
                            self.table_config[2],
                            self.table_config[3],
                        ]

                    padding_ntypes = type_embedding.shape[
                        0
                    ]  # this must be self.ntypes + 1
                    atype_expand = tf.reshape(atype, [-1, 1])
                    idx_i = tf.tile(atype_expand * padding_ntypes, [1, self.nnei])
                    idx_j = tf.reshape(self.nei_type_vec, [-1, self.nnei])
                    idx = idx_i + idx_j
                    index_of_two_side = tf.reshape(idx, [-1])

                    if self.compress:
                        two_embd = tf.nn.embedding_lookup(
                            self.two_embd, index_of_two_side
                        )
                    else:
                        type_embedding_nei = tf.tile(
                            tf.reshape(type_embedding, [1, padding_ntypes, -1]),
                            [padding_ntypes, 1, 1],
                        )  # (ntypes) * ntypes * Y
                        type_embedding_center = tf.tile(
                            tf.reshape(type_embedding, [padding_ntypes, 1, -1]),
                            [1, padding_ntypes, 1],
                        )  # ntypes * (ntypes) * Y
                        two_side_type_embedding = tf.concat(
                            [type_embedding_nei, type_embedding_center], -1
                        )  # ntypes * ntypes * (Y+Y)
                        two_side_type_embedding = tf.reshape(
                            two_side_type_embedding,
                            [-1, two_side_type_embedding.shape[-1]],
                        )
                        embedding_of_two_side_type_embedding = embedding_net(
                            two_side_type_embedding,
                            self.filter_neuron,
                            self.filter_precision,
                            activation_fn=activation_fn,
                            resnet_dt=self.filter_resnet_dt,
                            name_suffix=get_extra_embedding_net_suffix(
                                type_one_side=False
                            ),
                            stddev=stddev,
                            bavg=bavg,
                            seed=self.seed,
                            trainable=trainable,
                            uniform_seed=self.uniform_seed,
                            initial_variables=self.two_side_embeeding_net_variables,
                            mixed_prec=self.mixed_prec,
                        )
                        two_embd = tf.nn.embedding_lookup(
                            embedding_of_two_side_type_embedding, index_of_two_side
                        )
                    if self.smooth:
                        two_embd = two_embd * tf.reshape(self.recovered_switch, [-1, 1])
                    if not self.compress:
                        xyz_scatter = xyz_scatter * two_embd + xyz_scatter
                    else:
                        return op_module.tabulate_fusion_se_atten(
                            tf.cast(self.table.data[net], self.filter_precision),
                            info,
                            xyz_scatter,
                            tf.reshape(inputs_i, [natom, shape_i[1] // 4, 4]),
                            two_embd,
                            last_layer_size=outputs_size[-1],
                            is_sorted=len(self.exclude_types) == 0,
                        )

                if (not self.uniform_seed) and (self.seed is not None):
                    self.seed += self.seed_shift
            input_r = tf.slice(
                tf.reshape(inputs_i, (-1, shape_i[1] // 4, 4)), [0, 0, 1], [-1, -1, 3]
            )
            input_r = tf.nn.l2_normalize(input_r, -1)
            # natom x nei_type_i x out_size
            xyz_scatter_att = tf.reshape(
                self._attention_layers(
                    xyz_scatter,
                    self.attn_layer,
                    shape_i,
                    outputs_size,
                    input_r,
                    dotr=self.attn_dotr,
                    do_mask=self.attn_mask,
                    trainable=trainable,
                    suffix=suffix,
                ),
                (-1, shape_i[1] // 4, outputs_size[-1]),
            )
            # xyz_scatter = tf.reshape(xyz_scatter, (-1, shape_i[1] // 4, outputs_size[-1]))
        else:
            raise RuntimeError("this should not be touched")
        # When using tf.reshape(inputs_i, [-1, shape_i[1]//4, 4]) below
        # [588 24] -> [588 6 4] correct
        # but if sel is zero
        # [588 0] -> [147 0 4] incorrect; the correct one is [588 0 4]
        # So we need to explicitly assign the shape to tf.shape(inputs_i)[0] instead of -1
        return tf.matmul(
            tf.reshape(inputs_i, [natom, shape_i[1] // 4, 4]),
            xyz_scatter_att,
            transpose_a=True,
        )

    @cast_precision
    def _filter(
        self,
        inputs,
        type_input,
        natoms,
        type_embedding=None,
        atype=None,
        activation_fn=tf.nn.tanh,
        stddev=1.0,
        bavg=0.0,
        suffix="",
        name="linear",
        reuse=None,
        trainable=True,
    ):
        nframes = tf.shape(tf.reshape(inputs, [-1, natoms[0], self.ndescrpt]))[0]
        # natom x (nei x 4)
        shape = inputs.get_shape().as_list()
        outputs_size = [1, *self.filter_neuron]
        outputs_size_2 = self.n_axis_neuron

        start_index = 0
        type_i = 0
        # natom x 4 x outputs_size
        xyz_scatter_1 = self._filter_lower(
            type_i,
            type_input,
            start_index,
            np.cumsum(self.sel_a)[-1],
            inputs,
            type_embedding=type_embedding,
            is_exclude=False,
            activation_fn=activation_fn,
            stddev=stddev,
            bavg=bavg,
            trainable=trainable,
            suffix=suffix,
            name=name,
            reuse=reuse,
            atype=atype,
        )
        if nvnmd_cfg.enable:
            return filter_GR2D(xyz_scatter_1)
        # natom x nei x outputs_size
        # xyz_scatter = tf.concat(xyz_scatter_total, axis=1)
        # natom x nei x 4
        # inputs_reshape = tf.reshape(inputs, [-1, shape[1]//4, 4])
        # natom x 4 x outputs_size
        # xyz_scatter_1 = tf.matmul(inputs_reshape, xyz_scatter, transpose_a = True)
        if self.original_sel is None:
            # shape[1] = nnei * 4
            nnei = shape[1] / 4
        else:
            nnei = tf.cast(
                tf.Variable(
                    np.sum(self.original_sel),
                    dtype=tf.int32,
                    trainable=False,
                    name="nnei",
                ),
                self.filter_precision,
            )
        xyz_scatter_1 = xyz_scatter_1 / nnei
        # natom x 4 x outputs_size_2
        xyz_scatter_2 = tf.slice(xyz_scatter_1, [0, 0, 0], [-1, -1, outputs_size_2])
        # # natom x 3 x outputs_size_2
        # qmat = tf.slice(xyz_scatter_2, [0,1,0], [-1, 3, -1])
        # natom x 3 x outputs_size_1
        qmat = tf.slice(xyz_scatter_1, [0, 1, 0], [-1, 3, -1])
        # natom x outputs_size_1 x 3
        qmat = tf.transpose(qmat, perm=[0, 2, 1])
        # natom x outputs_size x outputs_size_2
        result = tf.matmul(xyz_scatter_1, xyz_scatter_2, transpose_a=True)
        # natom x (outputs_size x outputs_size_2)
        result = tf.reshape(result, [-1, outputs_size_2 * outputs_size[-1]])

        return result, qmat

    def init_variables(
        self,
        graph: tf.Graph,
        graph_def: tf.GraphDef,
        suffix: str = "",
    ) -> None:
        """Init the embedding net variables with the given dict.

        Parameters
        ----------
        graph : tf.Graph
            The input frozen model graph
        graph_def : tf.GraphDef
            The input frozen model graph_def
        suffix : str, optional
            The suffix of the scope
        """
        super().init_variables(graph=graph, graph_def=graph_def, suffix=suffix)

        self.attention_layer_variables = get_attention_layer_variables_from_graph_def(
            graph_def, suffix=suffix
        )

        def compat_ln_pattern(old_key):
            pattern = r"attention_layer_(\d+)/(layer_normalization)_\d+"
            replacement = r"attention_layer_\1/\2"
            if bool(re.search(pattern, old_key)):
                new_key = re.sub(pattern, replacement, old_key)
                v = self.attention_layer_variables.pop(old_key)
                self.attention_layer_variables[new_key] = v

        for item_key in list(self.attention_layer_variables.keys()):
            compat_ln_pattern(item_key)

        if self.stripped_type_embedding:
            self.two_side_embeeding_net_variables = (
                get_extra_embedding_net_variables_from_graph_def(
                    graph_def,
                    suffix,
                    get_extra_embedding_net_suffix(type_one_side=False),
                )
            )

    def build_type_exclude_mask_mixed(
        self,
        exclude_types: Set[Tuple[int, int]],
        ntypes: int,
        sel: List[int],
        ndescrpt: int,
        atype: tf.Tensor,
        shape0: tf.Tensor,
        nei_type_vec: tf.Tensor,
    ) -> tf.Tensor:
        r"""Build the type exclude mask for the attention descriptor.

        Notes
        -----
        This method has the similiar way to build the type exclude mask as
        :meth:`deepmd.tf.descriptor.descriptor.Descriptor.build_type_exclude_mask`.
        The mathmatical expression has been explained in that method.
        The difference is that the attention descriptor has provided the type of
        the neighbors (idx_j) that is not in order, so we use it from an extra
        input.

        Parameters
        ----------
        exclude_types : List[Tuple[int, int]]
            The list of excluded types, e.g. [(0, 1), (1, 0)] means the interaction
            between type 0 and type 1 is excluded.
        ntypes : int
            The number of types.
        sel : List[int]
            The list of the number of selected neighbors for each type.
        ndescrpt : int
            The number of descriptors for each atom.
        atype : tf.Tensor
            The type of atoms, with the size of shape0.
        shape0 : tf.Tensor
            The shape of the first dimension of the inputs, which is equal to
            nsamples * natoms.
        nei_type_vec : tf.Tensor
            The type of neighbors, with the size of (shape0, nnei).

        Returns
        -------
        tf.Tensor
            The type exclude mask, with the shape of (shape0, ndescrpt), and the
            precision of GLOBAL_TF_FLOAT_PRECISION. The mask has the value of 1 if the
            interaction between two types is not excluded, and 0 otherwise.

        See Also
        --------
        deepmd.tf.descriptor.descriptor.Descriptor.build_type_exclude_mask
        """
        # generate a mask
        # op returns ntypes when the neighbor doesn't exist, so we need to add 1
        type_mask = np.array(
            [
                [
                    1 if (tt_i, tt_j) not in exclude_types else 0
                    for tt_i in range(ntypes + 1)
                ]
                for tt_j in range(ntypes)
            ],
            dtype=bool,
        )
        type_mask = tf.convert_to_tensor(type_mask, dtype=GLOBAL_TF_FLOAT_PRECISION)
        type_mask = tf.reshape(type_mask, [-1])

        # (nsamples * natoms, 1)
        atype_expand = tf.reshape(atype, [-1, 1])
        # (nsamples * natoms, ndescrpt)
        idx_i = tf.tile(atype_expand * (ntypes + 1), (1, ndescrpt))
        # idx_j has been provided by atten op
        # (nsamples * natoms, nnei, 1)
        idx_j = tf.reshape(nei_type_vec, [shape0, sel[0], 1])
        # (nsamples * natoms, nnei, ndescrpt // nnei)
        idx_j = tf.tile(idx_j, (1, 1, ndescrpt // sel[0]))
        # (nsamples * natoms, ndescrpt)
        idx_j = tf.reshape(idx_j, [shape0, ndescrpt])
        idx = idx_i + idx_j
        idx = tf.reshape(idx, [-1])
        mask = tf.nn.embedding_lookup(type_mask, idx)
        # same as inputs_i, (nsamples * natoms, ndescrpt)
        mask = tf.reshape(mask, [-1, ndescrpt])
        return mask

    @property
    def explicit_ntypes(self) -> bool:
        """Explicit ntypes with type embedding."""
        return True

    @classmethod
    def update_sel(
        cls,
        train_data: DeepmdDataSystem,
        type_map: Optional[List[str]],
        local_jdata: dict,
    ) -> Tuple[dict, Optional[float]]:
        """Update the selection and perform neighbor statistics.

        Parameters
        ----------
        train_data : DeepmdDataSystem
            data used to do neighbor statictics
        type_map : list[str], optional
            The name of each type of atoms
        local_jdata : dict
            The local data refer to the current class

        Returns
        -------
        dict
            The updated local data
        float
            The minimum distance between two atoms
        """
        local_jdata_cpy = local_jdata.copy()
        min_nbor_dist, sel = UpdateSel().update_one_sel(
            train_data, type_map, local_jdata_cpy["rcut"], local_jdata_cpy["sel"], True
        )
        local_jdata_cpy["sel"] = sel[0]
        return local_jdata_cpy, min_nbor_dist

    def serialize_attention_layers(
        self,
        nlayer: int,
        nnei: int,
        embed_dim: int,
        hidden_dim: int,
        dotr: bool,
        do_mask: bool,
        trainable_ln: bool,
        ln_eps: float,
        variables: dict,
        bias: bool = True,
        suffix: str = "",
    ) -> dict:
        data = {
            "layer_num": nlayer,
            "nnei": nnei,
            "embed_dim": embed_dim,
            "hidden_dim": hidden_dim,
            "dotr": dotr,
            "do_mask": do_mask,
            "trainable_ln": trainable_ln,
            "ln_eps": ln_eps,
            "precision": self.precision.name,
            "attention_layers": [],
        }
        if suffix != "":
            attention_layer_pattern = (
                ATTENTION_LAYER_PATTERN.replace("/(c_query)", suffix + "/(c_query)")
                .replace("/(c_key)", suffix + "/(c_key)")
                .replace("/(c_value)", suffix + "/(c_value)")
                .replace("/(c_out)", suffix + "/(c_out)")
                .replace("/(layer_normalization)", suffix + "/(layer_normalization)")
            )
        else:
            attention_layer_pattern = ATTENTION_LAYER_PATTERN
        attention_layer_params = [{} for _ in range(nlayer)]
        for key, value in variables.items():
            m = re.search(attention_layer_pattern, key)
            m = [mm for mm in m.groups() if mm is not None]
            assert len(m) == 3
            if m[1] not in attention_layer_params[int(m[0])]:
                attention_layer_params[int(m[0])][m[1]] = {}
            attention_layer_params[int(m[0])][m[1]][m[2]] = value

        for layer_idx in range(nlayer):
            in_proj = NativeLayer(
                embed_dim,
                hidden_dim * 3,
                bias=bias,
                use_timestep=False,
                precision=self.precision.name,
            )
            matrix_list = [
                attention_layer_params[layer_idx][key]["matrix"]
                for key in ["c_query", "c_key", "c_value"]
            ]
            in_proj["matrix"] = np.concatenate(matrix_list, axis=-1)
            if bias:
                bias_list = [
                    attention_layer_params[layer_idx][key]["bias"]
                    for key in ["c_query", "c_key", "c_value"]
                ]
                in_proj["bias"] = np.concatenate(bias_list, axis=-1)
            out_proj = NativeLayer(
                hidden_dim,
                embed_dim,
                bias=bias,
                use_timestep=False,
                precision=self.precision.name,
            )
            out_proj["matrix"] = attention_layer_params[layer_idx]["c_out"]["matrix"]
            if bias:
                out_proj["bias"] = attention_layer_params[layer_idx]["c_out"]["bias"]

            layer_norm = LayerNorm(
                embed_dim,
                trainable=self.trainable_ln,
                eps=self.ln_eps,
                precision=self.precision.name,
            )
            layer_norm["matrix"] = attention_layer_params[layer_idx][
                "layer_normalization"
            ]["gamma"]
            layer_norm["bias"] = attention_layer_params[layer_idx][
                "layer_normalization"
            ]["beta"]
            data["attention_layers"].append(
                {
                    "attention_layer": {
                        "in_proj": in_proj.serialize(),
                        "out_proj": out_proj.serialize(),
                        "bias": bias,
                        "smooth": self.smooth,
                    },
                    "attn_layer_norm": layer_norm.serialize(),
                    "trainable_ln": self.trainable_ln,
                    "ln_eps": self.ln_eps,
                }
            )
        return data

    def serialize_network_strip(
        self,
        ntypes: int,
        ndim: int,
        in_dim: int,
        neuron: List[int],
        activation_function: str,
        resnet_dt: bool,
        variables: dict,
        suffix: str = "",
        type_one_side: bool = False,
    ) -> dict:
        """Serialize network.

        Parameters
        ----------
        ntypes : int
            The number of types
        ndim : int
            The dimension of elements
        in_dim : int
            The input dimension
        neuron : List[int]
            The neuron list
        activation_function : str
            The activation function
        resnet_dt : bool
            Whether to use resnet
        variables : dict
            The input variables
        suffix : str, optional
            The suffix of the scope
        type_one_side : bool, optional
            If 'False', type embeddings of both neighbor and central atoms are considered.
            If 'True', only type embeddings of neighbor atoms are considered.
            Default is 'False'.

        Returns
        -------
        dict
            The converted network data
        """
        assert ndim == 0, "only supports descriptors with type embedding!"
        embeddings = NetworkCollection(
            ntypes=ntypes,
            ndim=ndim,
            network_type="embedding_network",
        )
        name_suffix = get_extra_embedding_net_suffix(type_one_side=type_one_side)
        embedding_net_pattern_strip = str(
            rf"filter_type_(all)/(matrix)_(\d+){name_suffix}|"
            rf"filter_type_(all)/(bias)_(\d+){name_suffix}|"
            rf"filter_type_(all)/(idt)_(\d+){name_suffix}|"
        )[:-1]
        if suffix != "":
            embedding_net_pattern = (
                embedding_net_pattern_strip.replace("/(idt)", suffix + "/(idt)")
                .replace("/(bias)", suffix + "/(bias)")
                .replace("/(matrix)", suffix + "/(matrix)")
            )
        else:
            embedding_net_pattern = embedding_net_pattern_strip
        for key, value in variables.items():
            m = re.search(embedding_net_pattern, key)
            m = [mm for mm in m.groups() if mm is not None]
            layer_idx = int(m[2]) - 1
            weight_name = m[1]
            network_idx = ()
            if embeddings[network_idx] is None:
                # initialize the network if it is not initialized
                embeddings[network_idx] = EmbeddingNet(
                    in_dim=in_dim,
                    neuron=neuron,
                    activation_function=activation_function,
                    resnet_dt=resnet_dt,
                    precision=self.precision.name,
                )
            assert embeddings[network_idx] is not None
            if weight_name == "idt":
                value = value.ravel()
            embeddings[network_idx][layer_idx][weight_name] = value
        return embeddings.serialize()

    @classmethod
    def deserialize_attention_layers(cls, data: dict, suffix: str = "") -> dict:
        """Deserialize attention layers.

        Parameters
        ----------
        data : dict
            The input attention layer data
        suffix : str, optional
            The suffix of the scope

        Returns
        -------
        variables : dict
            The input variables
        """
        attention_layer_variables = {}
        nlayer = data["layer_num"]
        hidden_dim = data["hidden_dim"]

        for layer_idx in range(nlayer):
            in_proj = NativeLayer.deserialize(
                data["attention_layers"][layer_idx]["attention_layer"]["in_proj"]
            )
            out_proj = NativeLayer.deserialize(
                data["attention_layers"][layer_idx]["attention_layer"]["out_proj"]
            )
            layer_norm = LayerNorm.deserialize(
                data["attention_layers"][layer_idx]["attn_layer_norm"]
            )

            # Deserialize in_proj
            c_query_matrix = in_proj["matrix"][:, :hidden_dim]
            c_key_matrix = in_proj["matrix"][:, hidden_dim : 2 * hidden_dim]
            c_value_matrix = in_proj["matrix"][:, 2 * hidden_dim :]
            attention_layer_variables[
                f"attention_layer_{layer_idx}{suffix}/c_query/matrix"
            ] = c_query_matrix
            attention_layer_variables[
                f"attention_layer_{layer_idx}{suffix}/c_key/matrix"
            ] = c_key_matrix
            attention_layer_variables[
                f"attention_layer_{layer_idx}{suffix}/c_value/matrix"
            ] = c_value_matrix
            if data["attention_layers"][layer_idx]["attention_layer"]["bias"]:
                c_query_bias = in_proj["bias"][:hidden_dim]
                c_key_bias = in_proj["bias"][hidden_dim : 2 * hidden_dim]
                c_value_bias = in_proj["bias"][2 * hidden_dim :]
                attention_layer_variables[
                    f"attention_layer_{layer_idx}{suffix}/c_query/bias"
                ] = c_query_bias
                attention_layer_variables[
                    f"attention_layer_{layer_idx}{suffix}/c_key/bias"
                ] = c_key_bias
                attention_layer_variables[
                    f"attention_layer_{layer_idx}{suffix}/c_value/bias"
                ] = c_value_bias

            # Deserialize out_proj
            attention_layer_variables[
                f"attention_layer_{layer_idx}{suffix}/c_out/matrix"
            ] = out_proj["matrix"]
            if data["attention_layers"][layer_idx]["attention_layer"]["bias"]:
                attention_layer_variables[
                    f"attention_layer_{layer_idx}{suffix}/c_out/bias"
                ] = out_proj["bias"]

            # Deserialize layer_norm
            attention_layer_variables[
                f"attention_layer_{layer_idx}{suffix}/layer_normalization/beta"
            ] = layer_norm["bias"]
            attention_layer_variables[
                f"attention_layer_{layer_idx}{suffix}/layer_normalization/gamma"
            ] = layer_norm["matrix"]
        return attention_layer_variables

    @classmethod
    def deserialize_network_strip(
        cls, data: dict, suffix: str = "", type_one_side: bool = False
    ) -> dict:
        """Deserialize network.

        Parameters
        ----------
        data : dict
            The input network data
        suffix : str, optional
            The suffix of the scope
        type_one_side : bool, optional
            If 'False', type embeddings of both neighbor and central atoms are considered.
            If 'True', only type embeddings of neighbor atoms are considered.
            Default is 'False'.

        Returns
        -------
        variables : dict
            The input variables
        """
        embedding_net_variables = {}
        embeddings = NetworkCollection.deserialize(data)
        assert embeddings.ndim == 0, "only supports descriptors with type embedding!"
        name_suffix = get_extra_embedding_net_suffix(type_one_side=type_one_side)
        net_idx = ()
        network = embeddings[net_idx]
        assert network is not None
        for layer_idx, layer in enumerate(network.layers):
            embedding_net_variables[
                f"filter_type_all{suffix}/matrix_{layer_idx + 1}{name_suffix}"
            ] = layer.w
            embedding_net_variables[
                f"filter_type_all{suffix}/bias_{layer_idx + 1}{name_suffix}"
            ] = layer.b
            if layer.idt is not None:
                embedding_net_variables[
                    f"filter_type_all{suffix}/idt_{layer_idx + 1}{name_suffix}"
                ] = layer.idt.reshape(1, -1)
            else:
                # prevent keyError
                embedding_net_variables[
                    f"filter_type_all{suffix}/idt_{layer_idx + 1}{name_suffix}"
                ] = 0.0
        return embedding_net_variables

    @classmethod
    def deserialize(cls, data: dict, suffix: str = ""):
        """Deserialize the model.

        Parameters
        ----------
        data : dict
            The serialized data

        Returns
        -------
        Model
            The deserialized model
        """
        if cls is not DescrptSeAtten:
            raise NotImplementedError(f"Not implemented in class {cls.__name__}")
        data = data.copy()
        check_version_compatibility(data.pop("@version"), 1, 1)
        data.pop("@class")
        data.pop("type")
        embedding_net_variables = cls.deserialize_network(
            data.pop("embeddings"), suffix=suffix
        )
        attention_layer_variables = cls.deserialize_attention_layers(
            data.pop("attention_layers"), suffix=suffix
        )
        data.pop("env_mat")
        variables = data.pop("@variables")
        tebd_input_mode = data["tebd_input_mode"]
        if tebd_input_mode in ["strip"]:
            raise ValueError(
                "Deserialization is unsupported for `tebd_input_mode='strip'` in the native model."
            )
        descriptor = cls(**data)
        descriptor.embedding_net_variables = embedding_net_variables
        descriptor.attention_layer_variables = attention_layer_variables
        descriptor.davg = variables["davg"].reshape(
            descriptor.ntypes, descriptor.ndescrpt
        )
        descriptor.dstd = variables["dstd"].reshape(
            descriptor.ntypes, descriptor.ndescrpt
        )
        return descriptor

    def serialize(self, suffix: str = "") -> dict:
        """Serialize the model.

        Parameters
        ----------
        suffix : str, optional
            The suffix of the scope

        Returns
        -------
        dict
            The serialized data
        """
        if type(self) not in [
            DescrptSeAtten,
            DescrptDPA1Compat,
            DescrptSeAttenV2
        ]:
            raise NotImplementedError(
                f"Not implemented in class {self.__class__.__name__}"
            )
        if self.stripped_type_embedding and type(self) is (
            not DescrptDPA1Compat
            and not DescrptSeAttenV2
        ):
            # only DescrptDPA1Compat and DescrptSeAttenV2 can serialize when tebd_input_mode=='strip'
            raise NotImplementedError(
                "serialization is unsupported by the native model when tebd_input_mode=='strip'"
            )
        # todo support serialization when tebd_input_mode=='strip' and type_one_side is True
        if self.stripped_type_embedding and self.type_one_side:
            raise NotImplementedError(
                "serialization is unsupported when tebd_input_mode=='strip' and type_one_side is True"
            )
        if (self.original_sel != self.sel_a).any():
            raise NotImplementedError(
                "Adjusting sel is unsupported by the native model"
            )
        if self.embedding_net_variables is None:
            raise RuntimeError("init_variables must be called before serialize")
        if self.spin is not None:
            raise NotImplementedError("spin is unsupported")
        assert self.davg is not None
        assert self.dstd is not None

        data = {
            "@class": "Descriptor",
            "type": "se_atten",
            "@version": 1,
            "rcut": self.rcut_r,
            "rcut_smth": self.rcut_r_smth,
            "sel": self.sel_a,
            "ntypes": self.ntypes,
            "neuron": self.filter_neuron,
            "axis_neuron": self.n_axis_neuron,
            "set_davg_zero": self.set_davg_zero,
            "attn": self.att_n,
            "attn_layer": self.attn_layer,
            "attn_dotr": self.attn_dotr,
            "attn_mask": self.attn_mask,
            "activation_function": self.activation_function_name,
            "resnet_dt": self.filter_resnet_dt,
            "smooth_type_embedding": self.smooth,
            "tebd_input_mode": self.tebd_input_mode,
            "trainable_ln": self.trainable_ln,
            "ln_eps": self.ln_eps,
            "precision": self.filter_precision.name,
            "embeddings": self.serialize_network(
                ntypes=self.ntypes,
                ndim=0,
                in_dim=1
                if not hasattr(self, "embd_input_dim")
                else self.embd_input_dim,
                neuron=self.filter_neuron,
                activation_function=self.activation_function_name,
                resnet_dt=self.filter_resnet_dt,
                variables=self.embedding_net_variables,
                excluded_types=self.exclude_types,
                suffix=suffix,
            ),
            "attention_layers": self.serialize_attention_layers(
                nlayer=self.attn_layer,
                nnei=self.nnei_a,
                embed_dim=self.filter_neuron[-1],
                hidden_dim=self.att_n,
                dotr=self.attn_dotr,
                do_mask=self.attn_mask,
                trainable_ln=self.trainable_ln,
                ln_eps=self.ln_eps,
                variables=self.attention_layer_variables,
                suffix=suffix,
            ),
            "env_mat": EnvMat(self.rcut_r, self.rcut_r_smth).serialize(),
            "exclude_types": list(self.orig_exclude_types),
            "env_protection": self.env_protection,
            "@variables": {
                "davg": self.davg.reshape(self.ntypes, self.nnei_a, 4),
                "dstd": self.dstd.reshape(self.ntypes, self.nnei_a, 4),
            },
            "trainable": self.trainable,
            "type_one_side": self.type_one_side,
            "spin": self.spin,
        }
        if self.tebd_input_mode in ["strip"]:
<<<<<<< HEAD
            assert type(self) in [
                DescrptDPA1Compat,
                DescrptSeAttenV2,
            ], "only DescrptDPA1Compat and DescrptSeAttenV2 can serialize when tebd_input_mode=='strip'"
=======
            assert (
                type(self)
                in [
                    DescrptDPA1Compat,
                    DescrptSeAttenV2,
                    DescrptSeAttenV2Compat,
                ]
            ), "only DescrptDPA1Compat,DescrptSeAttenV2 and DescrptSeAttenV2Compat can serialize when tebd_input_mode=='strip'"
>>>>>>> 96804438
            data.update(
                {
                    "embeddings_strip": self.serialize_network_strip(
                        ntypes=self.ntypes,
                        ndim=0,
                        in_dim=2
                        * self.tebd_dim,  # only DescrptDPA1Compat has this attribute
                        neuron=self.filter_neuron,
                        activation_function=self.activation_function_name,
                        resnet_dt=self.filter_resnet_dt,
                        variables=self.two_side_embeeding_net_variables,
                        suffix=suffix,
                        type_one_side=self.type_one_side,
                    )
                }
            )
        return data


class DescrptDPA1Compat(DescrptSeAtten):
    r"""Consistent version of the model for testing with other backend references.

    This model includes the type_embedding as attributes and other additional parameters.

    Parameters
    ----------
    rcut: float
            The cut-off radius :math:`r_c`
    rcut_smth: float
            From where the environment matrix should be smoothed :math:`r_s`
    sel: list[int], int
            list[int]: sel[i] specifies the maxmum number of type i atoms in the cut-off radius
            int: the total maxmum number of atoms in the cut-off radius
    ntypes: int
            Number of element types
    neuron: list[int]
            Number of neurons in each hidden layers of the embedding net :math:`\mathcal{N}`
    axis_neuron: int
            Number of the axis neuron :math:`M_2` (number of columns of the sub-matrix of the embedding matrix)
    tebd_dim: int
            Dimension of the type embedding
    tebd_input_mode: str
            The input mode of the type embedding. Supported modes are ["concat", "strip"].
            - "concat": Concatenate the type embedding with the smoothed radial information as the union input for the embedding network.
            - "strip": Use a separated embedding network for the type embedding and combine the output with the radial embedding network output.
    resnet_dt: bool
            Time-step `dt` in the resnet construction:
            y = x + dt * \phi (Wx + b)
    trainable: bool
            If the weights of this descriptors are trainable.
    trainable_ln: bool
            Whether to use trainable shift and scale weights in layer normalization.
    ln_eps: float, Optional
            The epsilon value for layer normalization.
    type_one_side: bool
            If 'False', type embeddings of both neighbor and central atoms are considered.
            If 'True', only type embeddings of neighbor atoms are considered.
            Default is 'False'.
    attn: int
            Hidden dimension of the attention vectors
    attn_layer: int
            Number of attention layers
    attn_dotr: bool
            If dot the angular gate to the attention weights
    attn_mask: bool
            (Only support False to keep consistent with other backend references.)
            If mask the diagonal of attention weights
    exclude_types : List[List[int]]
            The excluded pairs of types which have no interaction with each other.
            For example, `[[0, 1]]` means no interaction between type 0 and type 1.
    env_protection: float
            Protection parameter to prevent division by zero errors during environment matrix calculations.
    set_davg_zero: bool
            Set the shift of embedding net input to zero.
    activation_function: str
            The activation function in the embedding net. Supported options are |ACTIVATION_FN|
    precision: str
            The precision of the embedding net parameters. Supported options are |PRECISION|
    scaling_factor: float
            (Only to keep consistent with other backend references.)
            (Not used in this version.)
            The scaling factor of normalization in calculations of attention weights.
            If `temperature` is None, the scaling of attention weights is (N_dim * scaling_factor)**0.5
    normalize: bool
            (Only support True to keep consistent with other backend references.)
            (Not used in this version.)
            Whether to normalize the hidden vectors in attention weights calculation.
    temperature: float
            (Only support 1.0 to keep consistent with other backend references.)
            (Not used in this version.)
            If not None, the scaling of attention weights is `temperature` itself.
    smooth_type_embedding: bool
            (Only support False to keep consistent with other backend references.)
            Whether to use smooth process in attention weights calculation.
    concat_output_tebd: bool
            Whether to concat type embedding at the output of the descriptor.
    use_econf_tebd: bool, Optional
            Whether to use electronic configuration type embedding.
    type_map: List[str], Optional
            A list of strings. Give the name to each type of atoms.
            Only used if `use_econf_tebd` is `True` in type embedding net.
    spin
            (Only support None to keep consistent with old implementation.)
            The old implementation of deepspin.
    """

    def __init__(
        self,
        rcut: float,
        rcut_smth: float,
        sel: Union[List[int], int],
        ntypes: int,
        neuron: List[int] = [25, 50, 100],
        axis_neuron: int = 8,
        tebd_dim: int = 8,
        tebd_input_mode: str = "concat",
        resnet_dt: bool = False,
        trainable: bool = True,
        type_one_side: bool = True,
        attn: int = 128,
        attn_layer: int = 2,
        attn_dotr: bool = True,
        attn_mask: bool = False,
        exclude_types: List[List[int]] = [],
        env_protection: float = 0.0,
        set_davg_zero: bool = False,
        activation_function: str = "tanh",
        precision: str = "default",
        scaling_factor=1.0,
        normalize: bool = True,
        temperature: Optional[float] = None,
        trainable_ln: bool = True,
        ln_eps: Optional[float] = 1e-3,
        smooth_type_embedding: bool = True,
        concat_output_tebd: bool = True,
        use_econf_tebd: bool = False,
        type_map: Optional[List[str]] = None,
        spin: Optional[Any] = None,
        # consistent with argcheck, not used though
        seed: Optional[int] = None,
        uniform_seed: bool = False,
    ) -> None:
        if not normalize:
            raise NotImplementedError("Only support normalize == True in this version.")
        if temperature != 1.0:
            raise NotImplementedError(
                "Only support temperature == 1.0 in this version."
            )
        if spin is not None:
            raise NotImplementedError("Only support spin is None in this version.")
        if attn_mask:
            raise NotImplementedError(
                "old implementation of attn_mask is not supported."
            )
        #  to keep consistent with default value in this backends
        if ln_eps is None:
            ln_eps = 1e-3

        super().__init__(
            rcut,
            rcut_smth,
            sel,
            ntypes,
            neuron=neuron,
            axis_neuron=axis_neuron,
            resnet_dt=resnet_dt,
            trainable=trainable,
            seed=seed,
            type_one_side=type_one_side,
            set_davg_zero=set_davg_zero,
            exclude_types=exclude_types,
            activation_function=activation_function,
            precision=precision,
            uniform_seed=uniform_seed,
            attn=attn,
            attn_layer=attn_layer,
            attn_dotr=attn_dotr,
            attn_mask=attn_mask,
            trainable_ln=trainable_ln,
            ln_eps=ln_eps,
            smooth_type_embedding=smooth_type_embedding,
            tebd_input_mode=tebd_input_mode,
            env_protection=env_protection,
        )
        self.tebd_dim = tebd_dim
        self.use_econf_tebd = use_econf_tebd
        self.type_map = type_map
        self.scaling_factor = scaling_factor
        self.normalize = normalize
        self.temperature = temperature
        self.type_embedding = TypeEmbedNet(
            ntypes=self.ntypes,
            neuron=[self.tebd_dim],
            padding=True,
            activation_function="Linear",
            use_econf_tebd=use_econf_tebd,
            type_map=type_map,
            # precision=precision,
        )
        self.concat_output_tebd = concat_output_tebd
        if self.tebd_input_mode in ["concat"]:
            if not self.type_one_side:
                self.embd_input_dim = 1 + self.tebd_dim * 2
            else:
                self.embd_input_dim = 1 + self.tebd_dim
        else:
            self.embd_input_dim = 1

    def build(
        self,
        coord_: tf.Tensor,
        atype_: tf.Tensor,
        natoms: tf.Tensor,
        box_: tf.Tensor,
        mesh: tf.Tensor,
        input_dict: dict,
        reuse: Optional[bool] = None,
        suffix: str = "",
    ) -> tf.Tensor:
        type_embedding = self.type_embedding.build(self.ntypes, suffix=suffix)
        input_dict["type_embedding"] = type_embedding

        # nf x nloc x out_dim
        self.dout = super().build(
            coord_,
            atype_,
            natoms,
            box_,
            mesh,
            input_dict,
            reuse=reuse,
            suffix=suffix,
        )
        # self.dout = tf.cast(self.dout, self.filter_precision)
        if self.concat_output_tebd:
            atype = tf.reshape(atype_, [-1, natoms[1]])
            atype_nloc = tf.reshape(
                tf.slice(atype, [0, 0], [-1, natoms[0]]), [-1]
            )  ## lammps will have error without this
            atom_embed = tf.reshape(
                tf.nn.embedding_lookup(type_embedding, atype_nloc),
                [-1, natoms[0], self.tebd_dim],
            )
            atom_embed = tf.cast(atom_embed, GLOBAL_TF_FLOAT_PRECISION)
            # nf x nloc x (out_dim + tebd_dim)
            self.dout = tf.concat([self.dout, atom_embed], axis=-1)
        return self.dout

    def init_variables(
        self,
        graph: tf.Graph,
        graph_def: tf.GraphDef,
        suffix: str = "",
    ) -> None:
        """Init the embedding net variables with the given dict.

        Parameters
        ----------
        graph : tf.Graph
            The input frozen model graph
        graph_def : tf.GraphDef
            The input frozen model graph_def
        suffix : str, optional
            The suffix of the scope
        """
        super().init_variables(graph=graph, graph_def=graph_def, suffix=suffix)
        self.type_embedding.init_variables(
            graph=graph, graph_def=graph_def, suffix=suffix
        )

    def update_attention_layers_serialize(self, data: dict):
        """Update the serialized data to be consistent with other backend references."""
        new_dict = {
            "@class": "NeighborGatedAttention",
            "@version": 1,
            "scaling_factor": self.scaling_factor,
            "normalize": self.normalize,
            "temperature": self.temperature,
        }
        new_dict.update(data)
        update_info = {
            "nnei": self.nnei_a,
            "embed_dim": self.filter_neuron[-1],
            "hidden_dim": self.att_n,
            "dotr": self.attn_dotr,
            "do_mask": self.attn_mask,
            "scaling_factor": self.scaling_factor,
            "normalize": self.normalize,
            "temperature": self.temperature,
            "precision": self.filter_precision.name,
        }
        for layer_idx in range(self.attn_layer):
            new_dict["attention_layers"][layer_idx].update(update_info)
            new_dict["attention_layers"][layer_idx]["attention_layer"].update(
                update_info
            )
            new_dict["attention_layers"][layer_idx]["attention_layer"].update(
                {
                    "num_heads": 1,
                }
            )
        return new_dict

    @classmethod
    def deserialize(cls, data: dict, suffix: str = ""):
        """Deserialize the model.

        Parameters
        ----------
        data : dict
            The serialized data

        Returns
        -------
        Model
            The deserialized model
        """
        if cls is not DescrptDPA1Compat:
            raise NotImplementedError(f"Not implemented in class {cls.__name__}")
        data = data.copy()
        check_version_compatibility(data.pop("@version"), 1, 1)
        data.pop("@class")
        data.pop("type")
        embedding_net_variables = cls.deserialize_network(
            data.pop("embeddings"), suffix=suffix
        )
        attention_layer_variables = cls.deserialize_attention_layers(
            data.pop("attention_layers"), suffix=suffix
        )
        data.pop("env_mat")
        variables = data.pop("@variables")
        type_embedding = data.pop("type_embedding")
        tebd_input_mode = data["tebd_input_mode"]
        type_one_side = data["type_one_side"]
        if tebd_input_mode in ["strip"]:
            two_side_embeeding_net_variables = cls.deserialize_network_strip(
                data.pop("embeddings_strip"),
                suffix=suffix,
                type_one_side=type_one_side,
            )
        else:
            two_side_embeeding_net_variables = None
        descriptor = cls(**data)
        descriptor.embedding_net_variables = embedding_net_variables
        descriptor.attention_layer_variables = attention_layer_variables
        descriptor.two_side_embeeding_net_variables = two_side_embeeding_net_variables
        descriptor.davg = variables["davg"].reshape(
            descriptor.ntypes, descriptor.ndescrpt
        )
        descriptor.dstd = variables["dstd"].reshape(
            descriptor.ntypes, descriptor.ndescrpt
        )
        descriptor.type_embedding = TypeEmbedNet.deserialize(
            type_embedding, suffix=suffix
        )
        return descriptor

    def serialize(self, suffix: str = "") -> dict:
        """Serialize the model.

        Parameters
        ----------
        suffix : str, optional
            The suffix of the scope

        Returns
        -------
        dict
            The serialized data
        """
        data = super().serialize(suffix)
        data.update(
            {
                "type": "dpa1",
                "tebd_dim": self.tebd_dim,
                "scaling_factor": self.scaling_factor,
                "normalize": self.normalize,
                "temperature": self.temperature,
                "concat_output_tebd": self.concat_output_tebd,
                "use_econf_tebd": self.use_econf_tebd,
                "type_map": self.type_map,
                "type_embedding": self.type_embedding.serialize(suffix),
            }
        )
        data["attention_layers"] = self.update_attention_layers_serialize(
            data["attention_layers"]
        )
        return data


@Descriptor.register("se_atten_v2")
class DescrptSeAttenV2(DescrptSeAtten):
    r"""Smooth version 2.0 descriptor with attention.

    Parameters
    ----------
    rcut
            The cut-off radius :math:`r_c`
    rcut_smth
            From where the environment matrix should be smoothed :math:`r_s`
    sel : int
            sel[i] specifies the maxmum number of type i atoms in the cut-off radius
    neuron : list[int]
            Number of neurons in each hidden layers of the embedding net :math:`\mathcal{N}`
    axis_neuron
            Number of the axis neuron :math:`M_2` (number of columns of the sub-matrix of the embedding matrix)
    resnet_dt
            Time-step `dt` in the resnet construction:
            y = x + dt * \phi (Wx + b)
    trainable
            If the weights of embedding net are trainable.
    seed
            Random seed for initializing the network parameters.
    type_one_side
            Try to build N_types embedding nets. Otherwise, building N_types^2 embedding nets
    exclude_types : List[List[int]]
            The excluded pairs of types which have no interaction with each other.
            For example, `[[0, 1]]` means no interaction between type 0 and type 1.
    set_davg_zero
            Set the shift of embedding net input to zero.
    activation_function
            The activation function in the embedding net. Supported options are |ACTIVATION_FN|
    precision
            The precision of the embedding net parameters. Supported options are |PRECISION|
    uniform_seed
            Only for the purpose of backward compatibility, retrieves the old behavior of using the random seed
    attn
            The length of hidden vector during scale-dot attention computation.
    attn_layer
            The number of layers in attention mechanism.
    attn_dotr
            Whether to dot the relative coordinates on the attention weights as a gated scheme.
    attn_mask
            Whether to mask the diagonal in the attention weights.
    """

    def __init__(
        self,
        rcut: float,
        rcut_smth: float,
        sel: int,
        ntypes: int,
        neuron: List[int] = [24, 48, 96],
        axis_neuron: int = 8,
        resnet_dt: bool = False,
        trainable: bool = True,
        seed: Optional[int] = None,
        type_one_side: bool = True,
        set_davg_zero: bool = False,
        exclude_types: List[List[int]] = [],
        activation_function: str = "tanh",
        precision: str = "default",
        uniform_seed: bool = False,
        attn: int = 128,
        attn_layer: int = 2,
        attn_dotr: bool = True,
        attn_mask: bool = False,
        **kwargs,
    ) -> None:
        DescrptSeAtten.__init__(
            self,
            rcut,
            rcut_smth,
            sel,
            ntypes,
            neuron=neuron,
            axis_neuron=axis_neuron,
            resnet_dt=resnet_dt,
            trainable=trainable,
            seed=seed,
            type_one_side=type_one_side,
            set_davg_zero=set_davg_zero,
            exclude_types=exclude_types,
            activation_function=activation_function,
            precision=precision,
            uniform_seed=uniform_seed,
            attn=attn,
            attn_layer=attn_layer,
            attn_dotr=attn_dotr,
            attn_mask=attn_mask,
            tebd_input_mode="strip",
            smooth_type_embedding=True,
            **kwargs,
        )

    @classmethod
    def deserialize(cls, data: dict, suffix: str = ""):
        """Deserialize the model.

        Parameters
        ----------
        data : dict
            The serialized data

        Returns
        -------
        Model
            The deserialized model
        """
        if cls is not DescrptSeAttenV2:
            raise NotImplementedError(f"Not implemented in class {cls.__name__}")
        data = data.copy()
        check_version_compatibility(data.pop("@version"), 1, 1)
        data.pop("@class")
        data.pop("type")
        embedding_net_variables = cls.deserialize_network(
            data.pop("embeddings"), suffix=suffix
        )
        attention_layer_variables = cls.deserialize_attention_layers(
            data.pop("attention_layers"), suffix=suffix
        )
        data.pop("env_mat")
        variables = data.pop("@variables")
        type_one_side = data["type_one_side"]
        two_side_embeeding_net_variables = cls.deserialize_network_strip(
            data.pop("embeddings_strip"),
            suffix=suffix,
            type_one_side=type_one_side,
        )
        descriptor = cls(**data)
        descriptor.embedding_net_variables = embedding_net_variables
        descriptor.attention_layer_variables = attention_layer_variables
        descriptor.two_side_embeeding_net_variables = two_side_embeeding_net_variables
        descriptor.davg = variables["davg"].reshape(
            descriptor.ntypes, descriptor.ndescrpt
        )
        descriptor.dstd = variables["dstd"].reshape(
            descriptor.ntypes, descriptor.ndescrpt
        )
        return descriptor

    def serialize(self, suffix: str = "") -> dict:
        """Serialize the model.

        Parameters
        ----------
        suffix : str, optional
            The suffix of the scope

        Returns
        -------
        dict
            The serialized data
        """
        data = super().serialize(suffix)
        data.pop("smooth_type_embedding")
        data.pop("tebd_input_mode")
        data.update({"type": "se_atten_v2"})
        return data<|MERGE_RESOLUTION|>--- conflicted
+++ resolved
@@ -1960,21 +1960,13 @@
             "spin": self.spin,
         }
         if self.tebd_input_mode in ["strip"]:
-<<<<<<< HEAD
-            assert type(self) in [
-                DescrptDPA1Compat,
-                DescrptSeAttenV2,
-            ], "only DescrptDPA1Compat and DescrptSeAttenV2 can serialize when tebd_input_mode=='strip'"
-=======
             assert (
                 type(self)
                 in [
                     DescrptDPA1Compat,
                     DescrptSeAttenV2,
-                    DescrptSeAttenV2Compat,
                 ]
-            ), "only DescrptDPA1Compat,DescrptSeAttenV2 and DescrptSeAttenV2Compat can serialize when tebd_input_mode=='strip'"
->>>>>>> 96804438
+            ), "only DescrptDPA1Compat and DescrptSeAttenV2 can serialize when tebd_input_mode=='strip'"
             data.update(
                 {
                     "embeddings_strip": self.serialize_network_strip(
