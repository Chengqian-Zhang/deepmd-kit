--- conflicted
+++ resolved
@@ -710,11 +710,7 @@
             self.resnet_dt,
             self.precision,
             self.seed,
-<<<<<<< HEAD
-            bias=self.use_tebd_bias,
-=======
             bias=bias,
->>>>>>> 8bb4a066
         )
         for param in self.parameters():
             param.requires_grad = trainable
