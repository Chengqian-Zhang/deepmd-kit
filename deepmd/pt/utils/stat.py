--- conflicted
+++ resolved
@@ -242,11 +242,7 @@
     keys: Union[str, List[str]] = ["energy"],
     stat_file_path: Optional[DPPath] = None,
     rcond: Optional[float] = None,
-<<<<<<< HEAD
-    preset_bias: Optional[Dict[str, List[Optional[np.array]]]] = None,
-=======
     preset_bias: Optional[Dict[str, List[Optional[np.ndarray]]]] = None,
->>>>>>> c084b201
     model_forward: Optional[Callable[..., torch.Tensor]] = None,
     atomic_output: Optional[FittingOutputDef] = None,
 ):
@@ -268,11 +264,7 @@
         The path to the stat file.
     rcond : float, optional
         The condition number for the regression of atomic energy.
-<<<<<<< HEAD
-    preset_bias : Dict[str, List[Optional[np.array]]], optional
-=======
     preset_bias : Dict[str, List[Optional[np.ndarray]]], optional
->>>>>>> c084b201
         Specifying atomic energy contribution in vacuum. Given by key:value pairs.
         The value is a list specifying the bias. the elements can be None or np.ndarray of output shape.
         For example: [None, [2.]] means type 0 is not set, type 1 is set to [2.]
@@ -413,11 +405,7 @@
     ntypes: int,
     keys: List[str],
     rcond: Optional[float] = None,
-<<<<<<< HEAD
-    preset_bias: Optional[Dict[str, List[Optional[np.array]]]] = None,
-=======
     preset_bias: Optional[Dict[str, List[Optional[np.ndarray]]]] = None,
->>>>>>> c084b201
     model_pred: Optional[Dict[str, np.ndarray]] = None,
     atomic_output: Optional[FittingOutputDef] = None,
 ):
