#!/usr/bin/env python3

# SPDX-License-Identifier: LGPL-3.0-or-later
import bisect
import logging
from typing import (
    List,
    Optional,
)

import numpy as np

from deepmd.env import (
    GLOBAL_ENER_FLOAT_PRECISION,
    GLOBAL_NP_FLOAT_PRECISION,
)
from deepmd.utils import random as dp_random
from deepmd.utils.path import (
    DPPath,
)

log = logging.getLogger(__name__)


class DeepmdData:
    """Class for a data system.

    It loads data from hard disk, and mantains the data as a `data_dict`

    Parameters
    ----------
    sys_path
            Path to the data system
    set_prefix
            Prefix for the directories of different sets
    shuffle_test
            If the test data are shuffled
    type_map
            Gives the name of different atom types
    optional_type_map
            If the type_map.raw in each system is optional
    modifier
            Data modifier that has the method `modify_data`
    trn_all_set
            Use all sets as training dataset. Otherwise, if the number of sets is more than 1, the last set is left for test.
    sort_atoms : bool
            Sort atoms by atom types. Required to enable when the data is directly feeded to
            descriptors except mixed types.
    """

    def __init__(
        self,
        sys_path: str,
        set_prefix: str = "set",
        shuffle_test: bool = True,
        type_map: Optional[List[str]] = None,
        optional_type_map: bool = True,
        modifier=None,
        trn_all_set: bool = False,
        sort_atoms: bool = True,
    ):
        """Constructor."""
        root = DPPath(sys_path)
        self.dirs = root.glob(set_prefix + ".*")
        if not len(self.dirs):
            raise FileNotFoundError(f"No {set_prefix}.* is found in {sys_path}")
        self.dirs.sort()
        # check mix_type format
        error_format_msg = (
            "if one of the set is of mixed_type format, "
            "then all of the sets in this system should be of mixed_type format!"
        )
        self.mixed_type = self._check_mode(self.dirs[0])
        for set_item in self.dirs[1:]:
            assert self._check_mode(set_item) == self.mixed_type, error_format_msg
        # load atom type
        self.atom_type = self._load_type(root)
        self.natoms = len(self.atom_type)
        # load atom type map
        self.type_map = self._load_type_map(root)
        assert (
            optional_type_map or self.type_map is not None
        ), f"System {sys_path} must have type_map.raw in this mode! "
        if self.type_map is not None:
            assert len(self.type_map) >= max(self.atom_type) + 1
        # check pbc
        self.pbc = self._check_pbc(root)
        # check stru
        self.multistru = self._check_multistru(root)
        # enforce type_map if necessary
        self.enforce_type_map = False
        if type_map is not None and self.type_map is not None and len(type_map):
            if not self.mixed_type:
                atom_type_ = [
                    type_map.index(self.type_map[ii]) for ii in self.atom_type
                ]
                self.atom_type = np.array(atom_type_, dtype=np.int32)
            else:
                self.enforce_type_map = True
                sorter = np.argsort(type_map)
                self.type_idx_map = np.array(
                    sorter[np.searchsorted(type_map, self.type_map, sorter=sorter)]
                )
                # padding for virtual atom
                self.type_idx_map = np.append(
                    self.type_idx_map, np.array([-1], dtype=np.int32)
                )
            self.type_map = type_map
        if type_map is None and self.type_map is None and self.mixed_type:
            raise RuntimeError("mixed_type format must have type_map!")
        # make idx map
        self.sort_atoms = sort_atoms
        self.idx_map = self._make_idx_map(self.atom_type)
        # train dirs
        self.test_dir = self.dirs[-1]
        if trn_all_set:
            self.train_dirs = self.dirs
        else:
            if len(self.dirs) == 1:
                self.train_dirs = self.dirs
            else:
                self.train_dirs = self.dirs[:-1]
        self.data_dict = {}
        # add box and coord
        self.add("box", 9, must=self.pbc)
        self.add("coord", 3, atomic=True, must=True)
        # the training times of each frame
        self.add("numb_copy", 1, must=False, default=1, dtype=int)
        # set counters
        self.set_count = 0
        self.iterator = 0
        self.shuffle_test = shuffle_test
        # set modifier
        self.modifier = modifier
        # calculate prefix sum for get_item method
        frames_list = [self._get_nframes(item) for item in self.dirs]
        self.nframes = np.sum(frames_list)
        # The prefix sum stores the range of indices contained in each directory, which is needed by get_item method
        self.prefix_sum = np.cumsum(frames_list).tolist()

    def add(
        self,
        key: str,
        ndof: int,
        atomic: bool = False,
        must: bool = False,
        high_prec: bool = False,
        type_sel: Optional[List[int]] = None,
        repeat: int = 1,
        default: float = 0.0,
        dtype: Optional[np.dtype] = None,
        output_natoms_for_type_sel: bool = False,
    ):
        """Add a data item that to be loaded.

        Parameters
        ----------
        key
            The key of the item. The corresponding data is stored in `sys_path/set.*/key.npy`
        ndof
            The number of dof
        atomic
            The item is an atomic property.
            If False, the size of the data should be nframes x ndof
            If True, the size of data should be nframes x natoms x ndof
        must
            The data file `sys_path/set.*/key.npy` must exist.
            If must is False and the data file does not exist, the `data_dict[find_key]` is set to 0.0
        high_prec
            Load the data and store in float64, otherwise in float32
        type_sel
            Select certain type of atoms
        repeat
            The data will be repeated `repeat` times.
        default : float, default=0.
            default value of data
        dtype : np.dtype, optional
            the dtype of data, overwrites `high_prec` if provided
        output_natoms_for_type_sel : bool, optional
            if True and type_sel is True, the atomic dimension will be natoms instead of nsel
        """
        self.data_dict[key] = {
            "ndof": ndof,
            "atomic": atomic,
            "must": must,
            "high_prec": high_prec,
            "type_sel": type_sel,
            "repeat": repeat,
            "reduce": None,
            "default": default,
            "dtype": dtype,
            "output_natoms_for_type_sel": output_natoms_for_type_sel,
        }
        return self

    def reduce(self, key_out: str, key_in: str):
        """Generate a new item from the reduction of another atom.

        Parameters
        ----------
        key_out
            The name of the reduced item
        key_in
            The name of the data item to be reduced
        """
        assert key_in in self.data_dict, "cannot find input key"
        assert self.data_dict[key_in]["atomic"], "reduced property should be atomic"
        assert key_out not in self.data_dict, "output key should not have been added"
        assert (
            self.data_dict[key_in]["repeat"] == 1
        ), "reduced proerties should not have been repeated"

        self.data_dict[key_out] = {
            "ndof": self.data_dict[key_in]["ndof"],
            "atomic": False,
            "must": True,
            "high_prec": True,
            "type_sel": None,
            "repeat": 1,
            "reduce": key_in,
        }
        return self

    def get_data_dict(self) -> dict:
        """Get the `data_dict`."""
        return self.data_dict

    def check_batch_size(self, batch_size):
        """Check if the system can get a batch of data with `batch_size` frames."""
        for ii in self.train_dirs:
            if self.data_dict["coord"]["high_prec"]:
                tmpe = (
                    (ii / "coord.npy").load_numpy().astype(GLOBAL_ENER_FLOAT_PRECISION)
                )
            else:
                tmpe = (ii / "coord.npy").load_numpy().astype(GLOBAL_NP_FLOAT_PRECISION)
            if tmpe.ndim == 1:
                tmpe = tmpe.reshape([1, -1])
            if tmpe.shape[0] < batch_size:
                return ii, tmpe.shape[0]
        return None

    def check_test_size(self, test_size):
        """Check if the system can get a test dataset with `test_size` frames."""
        if self.data_dict["coord"]["high_prec"]:
            tmpe = (
                (self.test_dir / "coord.npy")
                .load_numpy()
                .astype(GLOBAL_ENER_FLOAT_PRECISION)
            )
        else:
            tmpe = (
                (self.test_dir / "coord.npy")
                .load_numpy()
                .astype(GLOBAL_NP_FLOAT_PRECISION)
            )
        if tmpe.ndim == 1:
            tmpe = tmpe.reshape([1, -1])
        if tmpe.shape[0] < test_size:
            return self.test_dir, tmpe.shape[0]
        else:
            return None

    def get_item_torch(self, index: int) -> dict:
        """Get a single frame data . The frame is picked from the data system by index. The index is coded across all the sets.

        Parameters
        ----------
        index
            index of the frame
        """
        i = bisect.bisect_right(self.prefix_sum, index)
        frames = self._load_set(self.dirs[i])
        if self.multistru:
<<<<<<< HEAD
            size = frames['coord'].shape[1]
            rng = np.random.default_rng()
            sample_idx = rng.integers(low=0, high=size, size=1)[0]  
            frames['coord'] = frames['coord'][:, sample_idx, :]
=======
            size = frames["coord"].shape[1]
            sample_idx = np.random.randint(size)
            frames["coord"] = frames["coord"][:, sample_idx, :]
>>>>>>> 774852aa
        frame = self._get_subdata(frames, index - self.prefix_sum[i])
        frame = self.reformat_data_torch(frame)
        frame["fid"] = index
        return frame

    def get_batch(self, batch_size: int) -> dict:
        """Get a batch of data with `batch_size` frames. The frames are randomly picked from the data system.

        Parameters
        ----------
        batch_size
            size of the batch
        """
        if hasattr(self, "batch_set"):
            set_size = self.batch_set["coord"].shape[0]
        else:
            set_size = 0
        if self.iterator + batch_size > set_size:
            self._load_batch_set(self.train_dirs[self.set_count % self.get_numb_set()])
            self.set_count += 1
            set_size = self.batch_set["coord"].shape[0]
        iterator_1 = self.iterator + batch_size
        if iterator_1 >= set_size:
            iterator_1 = set_size
        idx = np.arange(self.iterator, iterator_1)
        self.iterator += batch_size
        ret = self._get_subdata(self.batch_set, idx)
        return ret

    def get_test(self, ntests: int = -1) -> dict:
        """Get the test data with `ntests` frames.

        Parameters
        ----------
        ntests
            Size of the test data set. If `ntests` is -1, all test data will be get.
        """
        if not hasattr(self, "test_set"):
            self._load_test_set(self.test_dir, self.shuffle_test)
        if ntests == -1:
            idx = None
        else:
            ntests_ = (
                ntests
                if ntests < self.test_set["type"].shape[0]
                else self.test_set["type"].shape[0]
            )
            # print('ntest', self.test_set['type'].shape[0], ntests, ntests_)
            idx = np.arange(ntests_)
        ret = self._get_subdata(self.test_set, idx=idx)
        if self.modifier is not None:
            self.modifier.modify_data(ret, self)
        return ret

    def get_ntypes(self) -> int:
        """Number of atom types in the system."""
        if self.type_map is not None:
            return len(self.type_map)
        else:
            return max(self.get_atom_type()) + 1

    def get_type_map(self) -> List[str]:
        """Get the type map."""
        return self.type_map

    def get_atom_type(self) -> List[int]:
        """Get atom types."""
        return self.atom_type

    def get_numb_set(self) -> int:
        """Get number of training sets."""
        return len(self.train_dirs)

    def get_numb_batch(self, batch_size: int, set_idx: int) -> int:
        """Get the number of batches in a set."""
        data = self._load_set(self.train_dirs[set_idx])
        ret = data["coord"].shape[0] // batch_size
        if ret == 0:
            ret = 1
        return ret

    def get_sys_numb_batch(self, batch_size: int) -> int:
        """Get the number of batches in the data system."""
        ret = 0
        for ii in range(len(self.train_dirs)):
            ret += self.get_numb_batch(batch_size, ii)
        return ret

    def get_natoms(self):
        """Get number of atoms."""
        return len(self.atom_type)

    def get_natoms_vec(self, ntypes: int):
        """Get number of atoms and number of atoms in different types.

        Parameters
        ----------
        ntypes
            Number of types (may be larger than the actual number of types in the system).

        Returns
        -------
        natoms
            natoms[0]: number of local atoms
            natoms[1]: total number of atoms held by this processor
            natoms[i]: 2 <= i < Ntypes+2, number of type i atoms
        """
        natoms, natoms_vec = self._get_natoms_2(ntypes)
        tmp = [natoms, natoms]
        tmp = np.append(tmp, natoms_vec)
        return tmp.astype(np.int32)

    def avg(self, key):
        """Return the average value of an item."""
        if key not in self.data_dict.keys():
            raise RuntimeError("key %s has not been added" % key)
        info = self.data_dict[key]
        ndof = info["ndof"]
        eners = []
        for ii in self.train_dirs:
            data = self._load_set(ii)
            ei = data[key].reshape([-1, ndof])
            eners.append(ei)
        eners = np.concatenate(eners, axis=0)
        if eners.size == 0:
            return 0
        else:
            return np.average(eners, axis=0)

    def _idx_map_sel(self, atom_type, type_sel):
        new_types = []
        for ii in atom_type:
            if ii in type_sel:
                new_types.append(ii)
        new_types = np.array(new_types, dtype=int)
        natoms = new_types.shape[0]
        idx = np.arange(natoms)
        idx_map = np.lexsort((idx, new_types))
        return idx_map

    def _get_natoms_2(self, ntypes):
        sample_type = self.atom_type
        natoms = len(sample_type)
        natoms_vec = np.zeros(ntypes).astype(int)
        for ii in range(ntypes):
            natoms_vec[ii] = np.count_nonzero(sample_type == ii)
        return natoms, natoms_vec

    def _get_subdata(self, data, idx=None):
        new_data = {}
        for ii in data:
            dd = data[ii]
            if "find_" in ii:
                new_data[ii] = dd
            else:
                if idx is not None:
                    new_data[ii] = dd[idx]
                else:
                    new_data[ii] = dd
        return new_data

    def _load_batch_set(self, set_name: DPPath):
        if not hasattr(self, "batch_set") or self.get_numb_set() > 1:
            self.batch_set = self._load_set(set_name)
            if self.modifier is not None:
                self.modifier.modify_data(self.batch_set, self)
        self.batch_set, _ = self._shuffle_data(self.batch_set)
        self.reset_get_batch()

    def reset_get_batch(self):
        self.iterator = 0

    def _load_test_set(self, set_name: DPPath, shuffle_test):
        self.test_set = self._load_set(set_name)
        if shuffle_test:
            self.test_set, _ = self._shuffle_data(self.test_set)

    def _shuffle_data(self, data):
        ret = {}
        nframes = data["coord"].shape[0]
        idx = np.arange(nframes)
        # the training times of each frame
        idx = np.repeat(idx, np.reshape(data["numb_copy"], (nframes,)))
        dp_random.shuffle(idx)
        for kk in data:
            if (
                type(data[kk]) == np.ndarray
                and len(data[kk].shape) == 2
                and data[kk].shape[0] == nframes
                and "find_" not in kk
            ):
                ret[kk] = data[kk][idx]
            else:
                ret[kk] = data[kk]
        return ret, idx

    def _get_nframes(self, set_name: DPPath):
        # get nframes
        if not isinstance(set_name, DPPath):
            set_name = DPPath(set_name)
        path = set_name / "coord.npy"
        if self.data_dict["coord"]["high_prec"]:
            coord = path.load_numpy().astype(GLOBAL_ENER_FLOAT_PRECISION)
        else:
            coord = path.load_numpy().astype(GLOBAL_NP_FLOAT_PRECISION)
        if coord.ndim == 1:
            coord = coord.reshape([1, -1])
        nframes = coord.shape[0]
        return nframes

    def reformat_data_torch(self, data):
        """Modify the data format for the requirements of Torch backend.

        Parameters
        ----------
        data
            original data
        """
        for kk in self.data_dict.keys():
            if "find_" in kk:
                pass
            else:
                if kk in data and self.data_dict[kk]["atomic"]:
                    data[kk] = data[kk].reshape(-1, self.data_dict[kk]["ndof"])
        data["atype"] = data["type"]
        if not self.pbc:
            data["box"] = None
        return data

    def _load_set(self, set_name: DPPath):
        # get nframes
        if not isinstance(set_name, DPPath):
            set_name = DPPath(set_name)
        path = set_name / "coord.npy"
        if self.data_dict["coord"]["high_prec"]:
            coord = path.load_numpy().astype(GLOBAL_ENER_FLOAT_PRECISION)
        else:
            coord = path.load_numpy().astype(GLOBAL_NP_FLOAT_PRECISION)
        if coord.ndim == 1:
            coord = coord.reshape([1, -1])
        nframes = coord.shape[0]
        if self.multistru:
            assert (
                coord.shape[1] / self.data_dict["coord"]["ndof"] * self.natoms
            ).is_integer()
        else:
            assert coord.shape[1] == self.data_dict["coord"]["ndof"] * self.natoms
        # load keys
        data = {}
        for kk in self.data_dict.keys():
            if self.data_dict[kk]["reduce"] is None:
                data["find_" + kk], data[kk] = self._load_data(
                    set_name,
                    kk,
                    nframes,
                    self.data_dict[kk]["ndof"],
                    atomic=self.data_dict[kk]["atomic"],
                    high_prec=self.data_dict[kk]["high_prec"],
                    must=self.data_dict[kk]["must"],
                    type_sel=self.data_dict[kk]["type_sel"],
                    repeat=self.data_dict[kk]["repeat"],
                    default=self.data_dict[kk]["default"],
                    dtype=self.data_dict[kk]["dtype"],
                    output_natoms_for_type_sel=self.data_dict[kk][
                        "output_natoms_for_type_sel"
                    ],
                )
        for kk in self.data_dict.keys():
            if self.data_dict[kk]["reduce"] is not None:
                k_in = self.data_dict[kk]["reduce"]
                ndof = self.data_dict[kk]["ndof"]
                data["find_" + kk] = data["find_" + k_in]
                tmp_in = data[k_in].astype(GLOBAL_ENER_FLOAT_PRECISION)
                data[kk] = np.sum(
                    np.reshape(tmp_in, [nframes, self.natoms, ndof]), axis=1
                )

        if self.mixed_type:
            # nframes x natoms
            atom_type_mix = self._load_type_mix(set_name)
            if self.enforce_type_map:
                try:
                    atom_type_mix_ = self.type_idx_map[atom_type_mix].astype(np.int32)
                except IndexError as e:
                    raise IndexError(
                        f"some types in 'real_atom_types.npy' of set {set_name} are not contained in {self.get_ntypes()} types!"
                    ) from e
                atom_type_mix = atom_type_mix_
            real_type = atom_type_mix.reshape([nframes, self.natoms])
            data["type"] = real_type
            natoms = data["type"].shape[1]
            # nframes x ntypes
            atom_type_nums = np.array(
                [(real_type == i).sum(axis=-1) for i in range(self.get_ntypes())],
                dtype=np.int32,
            ).T
            ghost_nums = np.array(
                [(real_type == -1).sum(axis=-1)],
                dtype=np.int32,
            ).T
            assert (
                atom_type_nums.sum(axis=-1) + ghost_nums.sum(axis=-1) == natoms
            ).all(), f"some types in 'real_atom_types.npy' of set {set_name} are not contained in {self.get_ntypes()} types!"
            data["real_natoms_vec"] = np.concatenate(
                (
                    np.tile(np.array([natoms, natoms], dtype=np.int32), (nframes, 1)),
                    atom_type_nums,
                ),
                axis=-1,
            )
        else:
            data["type"] = np.tile(self.atom_type[self.idx_map], (nframes, 1))

        return data

    def _load_data(
        self,
        set_name,
        key,
        nframes,
        ndof_,
        atomic=False,
        must=True,
        repeat=1,
        high_prec=False,
        type_sel=None,
        default: float = 0.0,
        dtype: Optional[np.dtype] = None,
        output_natoms_for_type_sel: bool = False,
    ):
        if atomic:
            natoms = self.natoms
            idx_map = self.idx_map
            # if type_sel, then revise natoms and idx_map
            if type_sel is not None:
                natoms_sel = 0
                for jj in type_sel:
                    natoms_sel += np.sum(self.atom_type == jj)
                idx_map_sel = self._idx_map_sel(self.atom_type, type_sel)
            else:
                natoms_sel = natoms
                idx_map_sel = idx_map
            ndof = ndof_ * natoms
        else:
            ndof = ndof_
            natoms_sel = 0
            idx_map_sel = None
        if dtype is not None:
            pass
        elif high_prec:
            dtype = GLOBAL_ENER_FLOAT_PRECISION
        else:
            dtype = GLOBAL_NP_FLOAT_PRECISION
        path = set_name / (key + ".npy")
        if path.is_file():
            data = path.load_numpy().astype(dtype)
            try:  # YWolfeee: deal with data shape error
                if key == "coord" and self.multistru:
                    data = data.reshape([nframes, -1, natoms, 3])
                    size = data.shape[1]
                    data = data[:, :, idx_map, :]
                    data = np.reshape(data, [nframes, size, ndof])
                else:
                    if atomic:
                        if type_sel is not None:
                            # check the data shape is nsel or natoms
                            if data.size == nframes * natoms_sel * ndof_:
                                if output_natoms_for_type_sel:
                                    tmp = np.zeros(
                                        [nframes, natoms, ndof_], dtype=data.dtype
                                    )
                                    sel_mask = np.isin(self.atom_type, type_sel)
                                    tmp[:, sel_mask] = data.reshape(
                                        [nframes, natoms_sel, ndof_]
                                    )
                                    data = tmp
                                else:
                                    natoms = natoms_sel
                                    idx_map = idx_map_sel
                                    ndof = ndof_ * natoms
                            elif data.size == nframes * natoms * ndof_:
                                if output_natoms_for_type_sel:
                                    pass
                                else:
                                    sel_mask = np.isin(self.atom_type, type_sel)
                                    data = data[:, sel_mask]
                                    natoms = natoms_sel
                                    idx_map = idx_map_sel
                                    ndof = ndof_ * natoms
                            else:
                                raise ValueError(
                                    f"The shape of the data {key} in {set_name}"
                                    f"is {data.shape}, which doesn't match either"
                                    f"({nframes}, {natoms_sel}, {ndof_}) or"
                                    f"({nframes}, {natoms}, {ndof_})"
                                )
                        data = data.reshape([nframes, natoms, -1])
                        data = data[:, idx_map, :]
                        data = data.reshape([nframes, -1])
                    data = np.reshape(data, [nframes, ndof])
            except ValueError as err_message:
                explanation = "This error may occur when your label mismatch it's name, i.e. you might store global tensor in `atomic_tensor.npy` or atomic tensor in `tensor.npy`."
                log.error(str(err_message))
                log.error(explanation)
                raise ValueError(str(err_message) + ". " + explanation) from err_message
            if repeat != 1:
                data = np.repeat(data, repeat).reshape([nframes, -1])
            return np.float32(1.0), data
        elif must:
            raise RuntimeError("%s not found!" % path)
        else:
            if type_sel is not None and not output_natoms_for_type_sel:
                ndof = ndof_ * natoms_sel
            data = np.full([nframes, ndof], default, dtype=dtype)
            if repeat != 1:
                data = np.repeat(data, repeat).reshape([nframes, -1])
            return np.float32(0.0), data

    def _load_type(self, sys_path: DPPath):
        atom_type = (sys_path / "type.raw").load_txt(ndmin=1).astype(np.int32)
        return atom_type

    def _load_type_mix(self, set_name: DPPath):
        type_path = set_name / "real_atom_types.npy"
        real_type = type_path.load_numpy().astype(np.int32).reshape([-1, self.natoms])
        return real_type

    def _make_idx_map(self, atom_type):
        natoms = atom_type.shape[0]
        idx = np.arange(natoms)
        if self.sort_atoms:
            idx_map = np.lexsort((idx, atom_type))
        else:
            idx_map = idx
        return idx_map

    def _load_type_map(self, sys_path: DPPath):
        fname = sys_path / "type_map.raw"
        if fname.is_file():
            return fname.load_txt(dtype=str, ndmin=1).tolist()
        else:
            return None

    def _check_pbc(self, sys_path: DPPath):
        pbc = True
        if (sys_path / "nopbc").is_file():
            pbc = False
        return pbc

    def _check_multistru(self, sys_path: DPPath):
        multistru = False
        if (sys_path / "multistru").is_file():
            multistru = True
        return multistru

    def _check_mode(self, set_path: DPPath):
        return (set_path / "real_atom_types.npy").is_file()


class DataRequirementItem:
    """A class to store the data requirement for data systems.

    Parameters
    ----------
    key
        The key of the item. The corresponding data is stored in `sys_path/set.*/key.npy`
    ndof
        The number of dof
    atomic
        The item is an atomic property.
        If False, the size of the data should be nframes x ndof
        If True, the size of data should be nframes x natoms x ndof
    must
        The data file `sys_path/set.*/key.npy` must exist.
        If must is False and the data file does not exist, the `data_dict[find_key]` is set to 0.0
    high_prec
        Load the data and store in float64, otherwise in float32
    type_sel
        Select certain type of atoms
    repeat
        The data will be repeated `repeat` times.
    default : float, default=0.
        default value of data
    dtype : np.dtype, optional
        the dtype of data, overwrites `high_prec` if provided
    output_natoms_for_type_sel : bool, optional
        if True and type_sel is True, the atomic dimension will be natoms instead of nsel
    """

    def __init__(
        self,
        key: str,
        ndof: int,
        atomic: bool = False,
        must: bool = False,
        high_prec: bool = False,
        type_sel: Optional[List[int]] = None,
        repeat: int = 1,
        default: float = 0.0,
        dtype: Optional[np.dtype] = None,
        output_natoms_for_type_sel: bool = False,
    ) -> None:
        self.key = key
        self.ndof = ndof
        self.atomic = atomic
        self.must = must
        self.high_prec = high_prec
        self.type_sel = type_sel
        self.repeat = repeat
        self.default = default
        self.dtype = dtype
        self.output_natoms_for_type_sel = output_natoms_for_type_sel
        self.dict = self.to_dict()

    def to_dict(self) -> dict:
        return {
            "key": self.key,
            "ndof": self.ndof,
            "atomic": self.atomic,
            "must": self.must,
            "high_prec": self.high_prec,
            "type_sel": self.type_sel,
            "repeat": self.repeat,
            "default": self.default,
            "dtype": self.dtype,
            "output_natoms_for_type_sel": self.output_natoms_for_type_sel,
        }

    def __getitem__(self, key: str):
        if key not in self.dict:
            raise KeyError(key)
        return self.dict[key]<|MERGE_RESOLUTION|>--- conflicted
+++ resolved
@@ -272,16 +272,10 @@
         i = bisect.bisect_right(self.prefix_sum, index)
         frames = self._load_set(self.dirs[i])
         if self.multistru:
-<<<<<<< HEAD
             size = frames['coord'].shape[1]
             rng = np.random.default_rng()
             sample_idx = rng.integers(low=0, high=size, size=1)[0]  
             frames['coord'] = frames['coord'][:, sample_idx, :]
-=======
-            size = frames["coord"].shape[1]
-            sample_idx = np.random.randint(size)
-            frames["coord"] = frames["coord"][:, sample_idx, :]
->>>>>>> 774852aa
         frame = self._get_subdata(frames, index - self.prefix_sum[i])
         frame = self.reformat_data_torch(frame)
         frame["fid"] = index
