--- conflicted
+++ resolved
@@ -1772,11 +1772,7 @@
     doc_spin = "The settings for systems with spin."
     doc_atom_exclude_types = "Exclude the atomic contribution of the listed atom types"
     doc_pair_exclude_types = "The atom pairs of the listed types are not treated to be neighbors, i.e. they do not see each other."
-<<<<<<< HEAD
-    doc_preset_out_bias = "The preset bias of the atomic output. Is provided as a dict. Taking the energy model that has three atom types for example, the preset_out_bias may be given as `{ 'energy': [null, 0., 1.] }`. In this case the bias of type 1 and 2 are set to 0. and 1., respectively.The set_davg_zero should be set to true."
-=======
     doc_preset_out_bias = "The preset bias of the atomic output. Note that the set_davg_zero should be set to true. The bias is provided as a dict. Taking the energy model that has three atom types for example, the `preset_out_bias` may be given as `{ 'energy': [null, 0., 1.] }`. In this case the energy bias of type 1 and 2 are set to 0. and 1., respectively. A dipole model with two atom types may set `preset_out_bias` as `{ 'dipole': [null, [0., 1., 2.]] }`"
->>>>>>> c084b201
     doc_finetune_head = (
         "The chosen fitting net to fine-tune on, when doing multi-task fine-tuning. "
         "If not set or set to 'RANDOM', the fitting net will be randomly initialized."
@@ -1841,11 +1837,7 @@
             ),
             Argument(
                 "preset_out_bias",
-<<<<<<< HEAD
-                Dict[str, Optional[float]],
-=======
                 Dict[str, List[Optional[Union[float, List[float]]]]],
->>>>>>> c084b201
                 optional=True,
                 default=None,
                 doc=doc_only_pt_supported + doc_preset_out_bias,
