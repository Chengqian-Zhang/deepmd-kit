--- conflicted
+++ resolved
@@ -10,12 +10,9 @@
     DescrptBlockSeAtten,
     DescrptDPA1,
 )
-<<<<<<< HEAD
 from .se_atten_v2 import (
     DescrptSeAttenV2,
 )
-=======
->>>>>>> 08bf55a1
 from .dpa2 import (
     DescrptDPA2,
 )
@@ -35,9 +32,6 @@
     DescrptBlockSeA,
     DescrptSeA,
 )
-from .se_atten_v2 import (
-    DescrptBlockSeAttenV2,
-)
 from .se_r import (
     DescrptSeR,
 )
@@ -48,7 +42,7 @@
     "make_default_type_embedding",
     "DescrptBlockSeA",
     "DescrptBlockSeAtten",
-    "DescrptSeAttenV2",
+    "DescrptSeAttenV2"
     "DescrptSeA",
     "DescrptSeR",
     "DescrptDPA1",
