# SPDX-License-Identifier: LGPL-3.0-or-later
from .atten_lcc import (
    FittingNetAttenLcc,
)
from .base_fitting import (
    BaseFitting,
)
from .denoise import (
    DenoiseNet,
)
from .dipole import (
    DipoleFittingNet,
)
from .dos import (
    DOSFittingNet,
)
from .ener import (
    EnergyFittingNet,
    EnergyFittingNetDirect,
)
from .fitting import (
    Fitting,
)
from .polarizability import (
    PolarFittingNet,
)
from .type_predict import (
    TypePredictNet,
)
from .property import (
    PropertyFittingNet,
)

__all__ = [
    "FittingNetAttenLcc",
    "DenoiseNet",
    "DipoleFittingNet",
    "EnergyFittingNet",
    "EnergyFittingNetDirect",
    "Fitting",
    "BaseFitting",
    "TypePredictNet",
    "PolarFittingNet",
<<<<<<< HEAD
    "PropertyFittingNet",
=======
    "DOSFittingNet",
>>>>>>> 5342a057
]<|MERGE_RESOLUTION|>--- conflicted
+++ resolved
@@ -41,9 +41,6 @@
     "BaseFitting",
     "TypePredictNet",
     "PolarFittingNet",
-<<<<<<< HEAD
+    "DOSFittingNet",
     "PropertyFittingNet",
-=======
-    "DOSFittingNet",
->>>>>>> 5342a057
 ]