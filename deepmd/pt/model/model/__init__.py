# SPDX-License-Identifier: LGPL-3.0-or-later
"""The model that takes the coordinates, cell and atom types as input
and predicts some property. The models are automatically generated from
atomic models by the `deepmd.dpmodel.make_model` method.

The `make_model` method does the reduction, auto-differentiation and
communication of the atomic properties according to output variable
definition `deepmd.dpmodel.OutputVariableDef`.

All models should be inherited from :class:`deepmd.pt.model.model.model.BaseModel`.
Models generated by `make_model` have already done it.
"""

import copy
import json

import numpy as np

from deepmd.pt.model.atomic_model import (
    DPAtomicModel,
    PairTabAtomicModel,
)
from deepmd.pt.model.descriptor.base_descriptor import (
    BaseDescriptor,
)
from deepmd.pt.model.task import (
    BaseFitting,
)
from deepmd.utils.spin import (
    Spin,
)

from .dipole_model import (
    DipoleModel,
)
from .dos_model import (
    DOSModel,
)
from .dp_model import (
    DPModelCommon,
)
from .dp_zbl_model import (
    DPZBLModel,
)
from .ener_model import (
    EnergyModel,
)
from .frozen import (
    FrozenModel,
)
from .make_hessian_model import (
    make_hessian_model,
)
from .make_model import (
    make_model,
)
from .model import (
    BaseModel,
)
from .polar_model import (
    PolarModel,
)
from .property_model import (
    PropertyModel,
)
from .spin_model import (
    SpinEnergyModel,
    SpinModel,
)


def get_spin_model(model_params):
    model_params = copy.deepcopy(model_params)
    if not model_params["spin"]["use_spin"] or isinstance(
        model_params["spin"]["use_spin"][0], int
    ):
        use_spin = np.full(len(model_params["type_map"]), False)  # pylint: disable=no-explicit-dtype
        use_spin[model_params["spin"]["use_spin"]] = True
        model_params["spin"]["use_spin"] = use_spin.tolist()
    # include virtual spin and placeholder types
    model_params["type_map"] += [item + "_spin" for item in model_params["type_map"]]
    spin = Spin(
        use_spin=model_params["spin"]["use_spin"],
        virtual_scale=model_params["spin"]["virtual_scale"],
    )
    pair_exclude_types = spin.get_pair_exclude_types(
        exclude_types=model_params.get("pair_exclude_types", None)
    )
    model_params["pair_exclude_types"] = pair_exclude_types
    # for descriptor data stat
    model_params["descriptor"]["exclude_types"] = pair_exclude_types
    atom_exclude_types = spin.get_atom_exclude_types(
        exclude_types=model_params.get("atom_exclude_types", None)
    )
    model_params["atom_exclude_types"] = atom_exclude_types
    if (
        "env_protection" not in model_params["descriptor"]
        or model_params["descriptor"]["env_protection"] == 0.0
    ):
        model_params["descriptor"]["env_protection"] = 1e-6
    if model_params["descriptor"]["type"] in ["se_e2_a"]:
        # only expand sel for se_e2_a
        model_params["descriptor"]["sel"] += model_params["descriptor"]["sel"]
    backbone_model = get_standard_model(model_params)
    return SpinEnergyModel(backbone_model=backbone_model, spin=spin)


def get_zbl_model(model_params):
    model_params = copy.deepcopy(model_params)
    ntypes = len(model_params["type_map"])
    # descriptor
    model_params["descriptor"]["ntypes"] = ntypes
    model_params["descriptor"]["type_map"] = copy.deepcopy(model_params["type_map"])
    descriptor = BaseDescriptor(**model_params["descriptor"])
    # fitting
    fitting_net = model_params.get("fitting_net", None)
    fitting_net["type"] = fitting_net.get("type", "ener")
    fitting_net["ntypes"] = descriptor.get_ntypes()
    fitting_net["type_map"] = copy.deepcopy(model_params["type_map"])
    fitting_net["mixed_types"] = descriptor.mixed_types()
    fitting_net["embedding_width"] = descriptor.get_dim_out()
    fitting_net["dim_descrpt"] = descriptor.get_dim_out()
    grad_force = "direct" not in fitting_net["type"]
    if not grad_force:
        fitting_net["out_dim"] = descriptor.get_dim_emb()
        if "ener" in fitting_net["type"]:
            fitting_net["return_energy"] = True
    fitting = BaseFitting(**fitting_net)
    dp_model = DPAtomicModel(descriptor, fitting, type_map=model_params["type_map"])
    # pairtab
    filepath = model_params["use_srtab"]
    pt_model = PairTabAtomicModel(
        filepath,
        model_params["descriptor"]["rcut"],
        model_params["descriptor"]["sel"],
        type_map=model_params["type_map"],
    )

    rmin = model_params["sw_rmin"]
    rmax = model_params["sw_rmax"]
    atom_exclude_types = model_params.get("atom_exclude_types", [])
    pair_exclude_types = model_params.get("pair_exclude_types", [])
    return DPZBLModel(
        dp_model,
        pt_model,
        rmin,
        rmax,
        type_map=model_params["type_map"],
        atom_exclude_types=atom_exclude_types,
        pair_exclude_types=pair_exclude_types,
    )


<<<<<<< HEAD
=======
def _can_be_converted_to_float(value):
    try:
        float(value)
        return True
    except (TypeError, ValueError):
        # return false for any failure...
        return False


>>>>>>> c084b201
def _convert_preset_out_bias_to_array(preset_out_bias, type_map):
    if preset_out_bias is not None:
        for kk in preset_out_bias:
            if len(preset_out_bias[kk]) != len(type_map):
                raise ValueError(
                    "length of the preset_out_bias should be the same as the type_map"
                )
            for jj in range(len(preset_out_bias[kk])):
                if preset_out_bias[kk][jj] is not None:
<<<<<<< HEAD
                    preset_out_bias[kk][jj] = np.array(preset_out_bias[kk][jj])
=======
                    if isinstance(preset_out_bias[kk][jj], list):
                        bb = preset_out_bias[kk][jj]
                    elif _can_be_converted_to_float(preset_out_bias[kk][jj]):
                        bb = [float(preset_out_bias[kk][jj])]
                    else:
                        raise ValueError(
                            f"unsupported type/value of the {jj}th element of "
                            f"preset_out_bias['{kk}'] "
                            f"{type(preset_out_bias[kk][jj])}"
                        )
                    preset_out_bias[kk][jj] = np.array(bb)
>>>>>>> c084b201
    return preset_out_bias


def get_standard_model(model_params):
    model_params_old = model_params
    model_params = copy.deepcopy(model_params)
    ntypes = len(model_params["type_map"])
    # descriptor
    model_params["descriptor"]["ntypes"] = ntypes
    model_params["descriptor"]["type_map"] = copy.deepcopy(model_params["type_map"])
    descriptor = BaseDescriptor(**model_params["descriptor"])
    # fitting
    fitting_net = model_params.get("fitting_net", {})
    fitting_net["type"] = fitting_net.get("type", "ener")
    fitting_net["ntypes"] = descriptor.get_ntypes()
    fitting_net["type_map"] = copy.deepcopy(model_params["type_map"])
    fitting_net["mixed_types"] = descriptor.mixed_types()
    if fitting_net["type"] in ["dipole", "polar"]:
        fitting_net["embedding_width"] = descriptor.get_dim_emb()
    fitting_net["dim_descrpt"] = descriptor.get_dim_out()
    grad_force = "direct" not in fitting_net["type"]
    if not grad_force:
        fitting_net["out_dim"] = descriptor.get_dim_emb()
        if "ener" in fitting_net["type"]:
            fitting_net["return_energy"] = True
    fitting = BaseFitting(**fitting_net)
    atom_exclude_types = model_params.get("atom_exclude_types", [])
    pair_exclude_types = model_params.get("pair_exclude_types", [])
    preset_out_bias = model_params.get("preset_out_bias")
    preset_out_bias = _convert_preset_out_bias_to_array(
        preset_out_bias, model_params["type_map"]
    )

    if fitting_net["type"] == "dipole":
        modelcls = DipoleModel
    elif fitting_net["type"] == "polar":
        modelcls = PolarModel
    elif fitting_net["type"] == "dos":
        modelcls = DOSModel
    elif fitting_net["type"] in ["ener", "direct_force_ener"]:
        modelcls = EnergyModel
    elif fitting_net["type"] == "property":
        modelcls = PropertyModel
    else:
        raise RuntimeError(f"Unknown fitting type: {fitting_net['type']}")

    model = modelcls(
        descriptor=descriptor,
        fitting=fitting,
        type_map=model_params["type_map"],
        atom_exclude_types=atom_exclude_types,
        pair_exclude_types=pair_exclude_types,
        preset_out_bias=preset_out_bias,
    )
    model.model_def_script = json.dumps(model_params_old)
    return model


def get_model(model_params):
    model_type = model_params.get("type", "standard")
    if model_type == "standard":
        if "spin" in model_params:
            return get_spin_model(model_params)
        elif "use_srtab" in model_params:
            return get_zbl_model(model_params)
        else:
            return get_standard_model(model_params)
    else:
        return BaseModel.get_class_by_type(model_type).get_model(model_params)


__all__ = [
    "BaseModel",
    "get_model",
    "DPModelCommon",
    "EnergyModel",
    "DipoleModel",
    "PolarModel",
    "DOSModel",
    "FrozenModel",
    "SpinModel",
    "SpinEnergyModel",
    "DPZBLModel",
    "make_model",
    "make_hessian_model",
]<|MERGE_RESOLUTION|>--- conflicted
+++ resolved
@@ -151,8 +151,6 @@
     )
 
 
-<<<<<<< HEAD
-=======
 def _can_be_converted_to_float(value):
     try:
         float(value)
@@ -162,7 +160,6 @@
         return False
 
 
->>>>>>> c084b201
 def _convert_preset_out_bias_to_array(preset_out_bias, type_map):
     if preset_out_bias is not None:
         for kk in preset_out_bias:
@@ -172,9 +169,6 @@
                 )
             for jj in range(len(preset_out_bias[kk])):
                 if preset_out_bias[kk][jj] is not None:
-<<<<<<< HEAD
-                    preset_out_bias[kk][jj] = np.array(preset_out_bias[kk][jj])
-=======
                     if isinstance(preset_out_bias[kk][jj], list):
                         bb = preset_out_bias[kk][jj]
                     elif _can_be_converted_to_float(preset_out_bias[kk][jj]):
@@ -186,7 +180,6 @@
                             f"{type(preset_out_bias[kk][jj])}"
                         )
                     preset_out_bias[kk][jj] = np.array(bb)
->>>>>>> c084b201
     return preset_out_bias
 
 
